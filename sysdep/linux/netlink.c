/*
 *	BIRD -- Linux Netlink Interface
 *
 *	(c) 1999--2000 Martin Mares <mj@ucw.cz>
 *
 *	Can be freely distributed and used under the terms of the GNU GPL.
 */

#include <stdio.h>
#include <unistd.h>
#include <fcntl.h>
#include <sys/socket.h>
#include <sys/uio.h>
#include <errno.h>

#undef LOCAL_DEBUG

#include "nest/bird.h"
#include "nest/route.h"
#include "nest/protocol.h"
#include "nest/iface.h"
#include "lib/alloca.h"
#include "lib/timer.h"
#include "lib/unix.h"
#include "lib/krt.h"
#include "lib/socket.h"
#include "lib/string.h"
#include "lib/hash.h"
#include "conf/conf.h"

#include <asm/types.h>
#include <linux/if.h>
#include <linux/netlink.h>
#include <linux/rtnetlink.h>


#ifndef MSG_TRUNC			/* Hack: Several versions of glibc miss this one :( */
#define MSG_TRUNC 0x20
#endif

#ifndef IFF_LOWER_UP
#define IFF_LOWER_UP 0x10000
#endif

#ifndef RTA_TABLE
#define RTA_TABLE  15
#endif


/*
 *	Synchronous Netlink interface
 */

struct nl_sock
{
  int fd;
  u32 seq;
  byte *rx_buffer;			/* Receive buffer */
  struct nlmsghdr *last_hdr;		/* Recently received packet */
  uint last_size;
};

#define NL_RX_SIZE 8192

static struct nl_sock nl_scan = {.fd = -1};	/* Netlink socket for synchronous scan */
static struct nl_sock nl_req  = {.fd = -1};	/* Netlink socket for requests */

static void
nl_open_sock(struct nl_sock *nl)
{
  if (nl->fd < 0)
    {
      nl->fd = socket(PF_NETLINK, SOCK_RAW, NETLINK_ROUTE);
      if (nl->fd < 0)
	die("Unable to open rtnetlink socket: %m");
      nl->seq = now;
      nl->rx_buffer = xmalloc(NL_RX_SIZE);
      nl->last_hdr = NULL;
      nl->last_size = 0;
    }
}

static void
nl_open(void)
{
  nl_open_sock(&nl_scan);
  nl_open_sock(&nl_req);
}

static void
nl_send(struct nl_sock *nl, struct nlmsghdr *nh)
{
  struct sockaddr_nl sa;

  memset(&sa, 0, sizeof(sa));
  sa.nl_family = AF_NETLINK;
  nh->nlmsg_pid = 0;
  nh->nlmsg_seq = ++(nl->seq);
  if (sendto(nl->fd, nh, nh->nlmsg_len, 0, (struct sockaddr *)&sa, sizeof(sa)) < 0)
    die("rtnetlink sendto: %m");
  nl->last_hdr = NULL;
}

static void
nl_request_dump(int af, int cmd)
{
  struct {
    struct nlmsghdr nh;
    struct rtgenmsg g;
  } req = {
    .nh.nlmsg_type = cmd,
    .nh.nlmsg_len = sizeof(req),
    .nh.nlmsg_flags = NLM_F_REQUEST | NLM_F_DUMP,
    .g.rtgen_family = af
  };
  nl_send(&nl_scan, &req.nh);
}

static struct nlmsghdr *
nl_get_reply(struct nl_sock *nl)
{
  for(;;)
    {
      if (!nl->last_hdr)
	{
	  struct iovec iov = { nl->rx_buffer, NL_RX_SIZE };
	  struct sockaddr_nl sa;
	  struct msghdr m = { (struct sockaddr *) &sa, sizeof(sa), &iov, 1, NULL, 0, 0 };
	  int x = recvmsg(nl->fd, &m, 0);
	  if (x < 0)
	    die("nl_get_reply: %m");
	  if (sa.nl_pid)		/* It isn't from the kernel */
	    {
	      DBG("Non-kernel packet\n");
	      continue;
	    }
	  nl->last_size = x;
	  nl->last_hdr = (void *) nl->rx_buffer;
	  if (m.msg_flags & MSG_TRUNC)
	    bug("nl_get_reply: got truncated reply which should be impossible");
	}
      if (NLMSG_OK(nl->last_hdr, nl->last_size))
	{
	  struct nlmsghdr *h = nl->last_hdr;
	  nl->last_hdr = NLMSG_NEXT(h, nl->last_size);
	  if (h->nlmsg_seq != nl->seq)
	    {
	      log(L_WARN "nl_get_reply: Ignoring out of sequence netlink packet (%x != %x)",
		  h->nlmsg_seq, nl->seq);
	      continue;
	    }
	  return h;
	}
      if (nl->last_size)
	log(L_WARN "nl_get_reply: Found packet remnant of size %d", nl->last_size);
      nl->last_hdr = NULL;
    }
}

static struct tbf rl_netlink_err = TBF_DEFAULT_LOG_LIMITS;

static int
nl_error(struct nlmsghdr *h)
{
  struct nlmsgerr *e;
  int ec;

  if (h->nlmsg_len < NLMSG_LENGTH(sizeof(struct nlmsgerr)))
    {
      log(L_WARN "Netlink: Truncated error message received");
      return ENOBUFS;
    }
  e = (struct nlmsgerr *) NLMSG_DATA(h);
  ec = -e->error;
  if (ec)
    log_rl(&rl_netlink_err, L_WARN "Netlink: %s", strerror(ec));
  return ec;
}

static struct nlmsghdr *
nl_get_scan(void)
{
  struct nlmsghdr *h = nl_get_reply(&nl_scan);

  if (h->nlmsg_type == NLMSG_DONE)
    return NULL;
  if (h->nlmsg_type == NLMSG_ERROR)
    {
      nl_error(h);
      return NULL;
    }
  return h;
}

static int
nl_exchange(struct nlmsghdr *pkt)
{
  struct nlmsghdr *h;

  nl_send(&nl_req, pkt);
  for(;;)
    {
      h = nl_get_reply(&nl_req);
      if (h->nlmsg_type == NLMSG_ERROR)
	break;
      log(L_WARN "nl_exchange: Unexpected reply received");
    }
  return nl_error(h) ? -1 : 0;
}

/*
 *	Netlink attributes
 */

static int nl_attr_len;

static void *
nl_checkin(struct nlmsghdr *h, int lsize)
{
  nl_attr_len = h->nlmsg_len - NLMSG_LENGTH(lsize);
  if (nl_attr_len < 0)
    {
      log(L_ERR "nl_checkin: underrun by %d bytes", -nl_attr_len);
      return NULL;
    }
  return NLMSG_DATA(h);
}

struct nl_want_attrs {
  u8 defined:1;
  u8 checksize:1;
  u8 size;
};

#define BIRD_IFA_MAX  (IFA_ANYCAST+1)

static struct nl_want_attrs ifa_attr_want4[BIRD_IFA_MAX] = {
  [IFA_ADDRESS]	  = { 1, 1, sizeof(ip4_addr) },
  [IFA_LOCAL]	  = { 1, 1, sizeof(ip4_addr) },
  [IFA_BROADCAST] = { 1, 1, sizeof(ip4_addr) },
};

static struct nl_want_attrs ifa_attr_want6[BIRD_IFA_MAX] = {
  [IFA_ADDRESS]	  = { 1, 1, sizeof(ip6_addr) },
  [IFA_LOCAL]	  = { 1, 1, sizeof(ip6_addr) },
};

#define BIRD_IFLA_MAX (IFLA_WIRELESS+1)

/* IFLA_IFNAME and IFLA_MTU are required, in fact, but there may also come
 * a message with IFLA_WIRELESS set, where (e.g.) no IFLA_IFNAME exists. We
 * may simply ignore all messages with IFLA_WIRELESS without notice. */

static struct nl_want_attrs ifla_attr_want[BIRD_IFLA_MAX] = {
  [IFLA_IFNAME]	  = { 1, 0, 0 },
  [IFLA_MTU]	  = { 1, 1, sizeof(u32) },
  [IFLA_WIRELESS] = { 1, 0, 0 },
};

#define BIRD_RTA_MAX  (RTA_CACHEINFO+1)

static struct nl_want_attrs mpnh_attr_want4[BIRD_RTA_MAX] = {
  [RTA_GATEWAY]	  = { 1, 1, sizeof(ip4_addr) },
};

static struct nl_want_attrs rtm_attr_want4[BIRD_RTA_MAX] = {
  [RTA_DST]	  = { 1, 1, sizeof(ip4_addr) },
  [RTA_OIF]	  = { 1, 1, sizeof(u32) },
  [RTA_GATEWAY]	  = { 1, 1, sizeof(ip4_addr) },
  [RTA_PRIORITY]  = { 1, 1, sizeof(u32) },
  [RTA_PREFSRC]	  = { 1, 1, sizeof(ip4_addr) },
  [RTA_FLOW]	  = { 1, 1, sizeof(u32) },
  [RTA_MULTIPATH] = { 1, 0, 0 },
  [RTA_METRICS]	  = { 1, 0, 0 },
};

static struct nl_want_attrs rtm_attr_want6[BIRD_RTA_MAX] = {
  [RTA_DST]	  = { 1, 1, sizeof(ip6_addr) },
  [RTA_IIF]	  = { 1, 1, sizeof(u32) },
  [RTA_OIF]	  = { 1, 1, sizeof(u32) },
  [RTA_GATEWAY]	  = { 1, 1, sizeof(ip6_addr) },
  [RTA_PRIORITY]  = { 1, 1, sizeof(u32) },
  [RTA_PREFSRC]	  = { 1, 1, sizeof(ip6_addr) },
  [RTA_FLOW]	  = { 1, 1, sizeof(u32) },
  [RTA_METRICS]	  = { 1, 0, 0 },
};

static int
nl_parse_attrs(struct rtattr *a, struct nl_want_attrs *want, struct rtattr **k, int ksize)
{
  int max = ksize / sizeof(struct rtattr *);
  bzero(k, ksize);

  for ( ; RTA_OK(a, nl_attr_len); a = RTA_NEXT(a, nl_attr_len))
    {
      if ((a->rta_type >= max) || !want[a->rta_type].defined)
	continue;

      if (want[a->rta_type].checksize && (RTA_PAYLOAD(a) != want[a->rta_type].size))
	{
	  log(L_ERR "nl_parse_attrs: Malformed message received");
	  return 0;
	}

      k[a->rta_type] = a;
    }

  if (nl_attr_len)
    {
      log(L_ERR "nl_parse_attrs: remnant of size %d", nl_attr_len);
      return 0;
    }

  return 1;
}

static inline u32 rta_get_u32(struct rtattr *a)
{ return *(u32 *) RTA_DATA(a); }

static inline ip4_addr rta_get_ip4(struct rtattr *a)
{ return ip4_ntoh(*(ip4_addr *) RTA_DATA(a)); }

static inline ip6_addr rta_get_ip6(struct rtattr *a)
{ return ip6_ntoh(*(ip6_addr *) RTA_DATA(a)); }


struct rtattr *
nl_add_attr(struct nlmsghdr *h, uint bufsize, uint code, const void *data, uint dlen)
{
  uint pos = NLMSG_ALIGN(h->nlmsg_len);
  uint len = RTA_LENGTH(dlen);

  if (pos + len > bufsize)
    bug("nl_add_attr: packet buffer overflow");

  struct rtattr *a = (struct rtattr *)((char *)h + pos);
  a->rta_type = code;
  a->rta_len = len;
  h->nlmsg_len = pos + len;

  if (dlen > 0)
    memcpy(RTA_DATA(a), data, dlen);

  return a;
}

static inline void
nl_add_attr_u32(struct nlmsghdr *h, unsigned bufsize, int code, u32 data)
{
  nl_add_attr(h, bufsize, code, &data, 4);
}

static inline void
nl_add_attr_ipa(struct nlmsghdr *h, unsigned bufsize, int code, ip_addr ipa)
{
  ipa_hton(ipa);
  nl_add_attr(h, bufsize, code, &ipa, sizeof(ipa));
}

static inline struct rtattr *
nl_open_attr(struct nlmsghdr *h, uint bufsize, uint code)
{
  return nl_add_attr(h, bufsize, code, NULL, 0);
}

static inline void
nl_close_attr(struct nlmsghdr *h, struct rtattr *a)
{
  a->rta_len = (void *)h + NLMSG_ALIGN(h->nlmsg_len) - (void *)a;
}

static inline struct rtnexthop *
nl_open_nexthop(struct nlmsghdr *h, uint bufsize)
{
  uint pos = NLMSG_ALIGN(h->nlmsg_len);
  uint len = RTNH_LENGTH(0);

  if (pos + len > bufsize)
    bug("nl_open_nexthop: packet buffer overflow");

  h->nlmsg_len = pos + len;

  return (void *)h + pos;
}

static inline void
nl_close_nexthop(struct nlmsghdr *h, struct rtnexthop *nh)
{
  nh->rtnh_len = (void *)h + NLMSG_ALIGN(h->nlmsg_len) - (void *)nh;
}

static void
nl_add_multipath(struct nlmsghdr *h, unsigned bufsize, struct mpnh *nh)
{
  struct rtattr *a = nl_open_attr(h, bufsize, RTA_MULTIPATH);

  for (; nh; nh = nh->next)
  {
    struct rtnexthop *rtnh = nl_open_nexthop(h, bufsize);

    rtnh->rtnh_flags = 0;
    rtnh->rtnh_hops = nh->weight;
    rtnh->rtnh_ifindex = nh->iface->index;

    nl_add_attr_ipa(h, bufsize, RTA_GATEWAY, nh->gw);

    nl_close_nexthop(h, rtnh);
  }

  nl_close_attr(h, a);
}

static struct mpnh *
nl_parse_multipath(struct krt_proto *p, struct rtattr *ra)
{
  /* Temporary buffer for multicast nexthops */
  static struct mpnh *nh_buffer;
  static int nh_buf_size;	/* in number of structures */
  static int nh_buf_used;

  struct rtattr *a[BIRD_RTA_MAX];
  struct rtnexthop *nh = RTA_DATA(ra);
  struct mpnh *rv, *first, **last;
  int len = RTA_PAYLOAD(ra);

  first = NULL;
  last = &first;
  nh_buf_used = 0;

  while (len)
    {
      /* Use RTNH_OK(nh,len) ?? */
      if ((len < sizeof(*nh)) || (len < nh->rtnh_len))
	return NULL;

      if (nh_buf_used == nh_buf_size)
      {
	nh_buf_size = nh_buf_size ? (nh_buf_size * 2) : 4;
	nh_buffer = xrealloc(nh_buffer, nh_buf_size * sizeof(struct mpnh));
      }
      *last = rv = nh_buffer + nh_buf_used++;
      rv->next = NULL;
      last = &(rv->next);

      rv->weight = nh->rtnh_hops;
      rv->iface = if_find_by_index(nh->rtnh_ifindex);
      if (!rv->iface)
	return NULL;

      /* Nonexistent RTNH_PAYLOAD ?? */
      nl_attr_len = nh->rtnh_len - RTNH_LENGTH(0);
      nl_parse_attrs(RTNH_DATA(nh), mpnh_attr_want4, a, sizeof(a));
      if (a[RTA_GATEWAY])
	{
	  memcpy(&rv->gw, RTA_DATA(a[RTA_GATEWAY]), sizeof(ip_addr));
	  ipa_ntoh(rv->gw);

	  neighbor *ng = neigh_find2(&p->p, &rv->gw, rv->iface,
				     (nh->rtnh_flags & RTNH_F_ONLINK) ? NEF_ONLINK : 0);
	  if (!ng || (ng->scope == SCOPE_HOST))
	    return NULL;
	}
      else
	return NULL;

      len -= NLMSG_ALIGN(nh->rtnh_len);
      nh = RTNH_NEXT(nh);
    }

  return first;
}

static void
nl_add_metrics(struct nlmsghdr *h, uint bufsize, u32 *metrics, int max)
{
  struct rtattr *a = nl_open_attr(h, bufsize, RTA_METRICS);
  int t;

  for (t = 1; t < max; t++)
    if (metrics[0] & (1 << t))
      nl_add_attr_u32(h, bufsize, t, metrics[t]);

  nl_close_attr(h, a);
}

static int
nl_parse_metrics(struct rtattr *hdr, u32 *metrics, int max)
{
  struct rtattr *a = RTA_DATA(hdr);
  int len = RTA_PAYLOAD(hdr);

  metrics[0] = 0;
  for (; RTA_OK(a, len); a = RTA_NEXT(a, len))
  {
    if (a->rta_type == RTA_UNSPEC)
      continue;

    if (a->rta_type >= max)
      continue;

    if (RTA_PAYLOAD(a) != 4)
      return -1;

    metrics[0] |= 1 << a->rta_type;
    metrics[a->rta_type] = rta_get_u32(a);
  }

  if (len > 0)
    return -1;

  return 0;
}


/*
 *	Scanning of interfaces
 */

static void
nl_parse_link(struct nlmsghdr *h, int scan)
{
  struct ifinfomsg *i;
  struct rtattr *a[BIRD_IFLA_MAX];
  int new = h->nlmsg_type == RTM_NEWLINK;
  struct iface f = {};
  struct iface *ifi;
  char *name;
  u32 mtu;
  uint fl;

  if (!(i = nl_checkin(h, sizeof(*i))) || !nl_parse_attrs(IFLA_RTA(i), ifla_attr_want, a, sizeof(a)))
    return;
  if (!a[IFLA_IFNAME] || (RTA_PAYLOAD(a[IFLA_IFNAME]) < 2) || !a[IFLA_MTU])
    {
      if (a[IFLA_WIRELESS]) /* This is a wireless-only event (see <linux/wireless.h>), ignoring */
	return;

      log(L_ERR "KIF: Malformed message received");
      return;
    }

  name = RTA_DATA(a[IFLA_IFNAME]);
  mtu = rta_get_u32(a[IFLA_MTU]);

  ifi = if_find_by_index(i->ifi_index);
  if (!new)
    {
      DBG("KIF: IF%d(%s) goes down\n", i->ifi_index, name);
      if (!ifi)
	return;

      if_delete(ifi);
    }
  else
    {
      DBG("KIF: IF%d(%s) goes up (mtu=%d,flg=%x)\n", i->ifi_index, name, mtu, i->ifi_flags);
      if (ifi && strncmp(ifi->name, name, sizeof(ifi->name)-1))
	if_delete(ifi);

      strncpy(f.name, name, sizeof(f.name)-1);
      f.index = i->ifi_index;
      f.mtu = mtu;

      fl = i->ifi_flags;
      if (fl & IFF_UP)
	f.flags |= IF_ADMIN_UP;
      if (fl & IFF_LOWER_UP)
	f.flags |= IF_LINK_UP;
      if (fl & IFF_LOOPBACK)		/* Loopback */
	f.flags |= IF_MULTIACCESS | IF_LOOPBACK | IF_IGNORE;
      else if (fl & IFF_POINTOPOINT)	/* PtP */
	f.flags |= IF_MULTICAST;
      else if (fl & IFF_BROADCAST)	/* Broadcast */
	f.flags |= IF_MULTIACCESS | IF_BROADCAST | IF_MULTICAST;
      else
	f.flags |= IF_MULTIACCESS;	/* NBMA */

      if (fl & IFF_MULTICAST)
	f.flags |= IF_MULTICAST;

      ifi = if_update(&f);

      if (!scan)
	if_end_partial_update(ifi);
    }
}

static void
nl_parse_addr(struct nlmsghdr *h, int scan)
{
  struct ifaddrmsg *i;
  struct rtattr *a[BIRD_IFA_MAX];
  int new = h->nlmsg_type == RTM_NEWADDR;
  struct ifa ifa;
  struct iface *ifi;
  int scope;

  if (!(i = nl_checkin(h, sizeof(*i))))
    return;

  switch (i->ifa_family)
    {
      case AF_INET:
	if (!nl_parse_attrs(IFA_RTA(i), ifa_attr_want4, a, sizeof(a)))
	  return;
	if (!a[IFA_LOCAL])
	  {
	    log(L_ERR "KIF: Malformed message received (missing IFA_LOCAL)");
	    return;
	  }
	break;
      case AF_INET6:
	if (!nl_parse_attrs(IFA_RTA(i), ifa_attr_want6, a, sizeof(a)))
	  return;
	break;
      default:
	return;
    }

  if (!a[IFA_ADDRESS])
    {
      log(L_ERR "KIF: Malformed message received (missing IFA_ADDRESS)");
      return;
    }

  ifi = if_find_by_index(i->ifa_index);
  if (!ifi)
    {
      log(L_ERR "KIF: Received address message for unknown interface %d", i->ifa_index);
      return;
    }

  bzero(&ifa, sizeof(ifa));
  ifa.iface = ifi;
  if (i->ifa_flags & IFA_F_SECONDARY)
    ifa.flags |= IA_SECONDARY;

  /* IFA_LOCAL can be unset for IPv6 interfaces */
  memcpy(&ifa.ip, RTA_DATA(a[IFA_LOCAL] ? : a[IFA_ADDRESS]), sizeof(ifa.ip));
  ipa_ntoh(ifa.ip);
  ifa.pxlen = i->ifa_prefixlen;
  if (i->ifa_prefixlen > BITS_PER_IP_ADDRESS)
    {
      log(L_ERR "KIF: Invalid prefix length for interface %s: %d", ifi->name, i->ifa_prefixlen);
      new = 0;
    }
  if (i->ifa_prefixlen == BITS_PER_IP_ADDRESS)
    {
      ip_addr addr;
      memcpy(&addr, RTA_DATA(a[IFA_ADDRESS]), sizeof(addr));
      ipa_ntoh(addr);
      ifa.prefix = ifa.brd = addr;

      /* It is either a host address or a peer address */
      if (ipa_equal(ifa.ip, addr))
	ifa.flags |= IA_HOST;
      else
	{
	  ifa.flags |= IA_PEER;
	  ifa.opposite = addr;
	}
    }
  else
    {
      ip_addr netmask = ipa_mkmask(ifa.pxlen);
      ifa.prefix = ipa_and(ifa.ip, netmask);
      ifa.brd = ipa_or(ifa.ip, ipa_not(netmask));
      if (i->ifa_prefixlen == BITS_PER_IP_ADDRESS - 1)
	ifa.opposite = ipa_opposite_m1(ifa.ip);

#ifndef IPV6
      if (i->ifa_prefixlen == BITS_PER_IP_ADDRESS - 2)
	ifa.opposite = ipa_opposite_m2(ifa.ip);

      if ((ifi->flags & IF_BROADCAST) && a[IFA_BROADCAST])
	{
	  ip_addr xbrd;
	  memcpy(&xbrd, RTA_DATA(a[IFA_BROADCAST]), sizeof(xbrd));
	  ipa_ntoh(xbrd);
	  if (ipa_equal(xbrd, ifa.prefix) || ipa_equal(xbrd, ifa.brd))
	    ifa.brd = xbrd;
	  else if (ifi->flags & IF_TMP_DOWN) /* Complain only during the first scan */
	    log(L_ERR "KIF: Invalid broadcast address %I for %s", xbrd, ifi->name);
	}
#endif
    }

  scope = ipa_classify(ifa.ip);
  if (scope < 0)
    {
      log(L_ERR "KIF: Invalid interface address %I for %s", ifa.ip, ifi->name);
      return;
    }
  ifa.scope = scope & IADDR_SCOPE_MASK;

  DBG("KIF: IF%d(%s): %s IPA %I, flg %x, net %I/%d, brd %I, opp %I\n",
      ifi->index, ifi->name,
      new ? "added" : "removed",
      ifa.ip, ifa.flags, ifa.prefix, ifa.pxlen, ifa.brd, ifa.opposite);

  if (new)
    ifa_update(&ifa);
  else
    ifa_delete(&ifa);

  if (!scan)
    if_end_partial_update(ifi);
}

void
kif_do_scan(struct kif_proto *p UNUSED)
{
  struct nlmsghdr *h;

  if_start_update();

  nl_request_dump(AF_UNSPEC, RTM_GETLINK);
  while (h = nl_get_scan())
    if (h->nlmsg_type == RTM_NEWLINK || h->nlmsg_type == RTM_DELLINK)
      nl_parse_link(h, 1);
    else
      log(L_DEBUG "nl_scan_ifaces: Unknown packet received (type=%d)", h->nlmsg_type);

  nl_request_dump(BIRD_AF, RTM_GETADDR);
  while (h = nl_get_scan())
    if (h->nlmsg_type == RTM_NEWADDR || h->nlmsg_type == RTM_DELADDR)
      nl_parse_addr(h, 1);
    else
      log(L_DEBUG "nl_scan_ifaces: Unknown packet received (type=%d)", h->nlmsg_type);

  if_end_update();
}

/*
 *	Routes
 */

static inline u32
krt_table_id(struct krt_proto *p)
{
  return KRT_CF->sys.table_id;
}

static HASH(struct krt_proto) nl_table_map;

#define RTH_FN(k)	u32_hash(k)
#define RTH_EQ(k1,k2)	k1 == k2
#define RTH_KEY(p)	krt_table_id(p)
#define RTH_NEXT(p)	p->sys.hash_next

#define RTH_REHASH		rth_rehash
#define RTH_PARAMS		/8, *2, 2, 2, 6, 20

HASH_DEFINE_REHASH_FN(RTH, struct krt_proto)

int
krt_capable(rte *e)
{
  rta *a = e->attrs;

  if (a->cast != RTC_UNICAST)
    return 0;

  switch (a->dest)
    {
    case RTD_ROUTER:
    case RTD_DEVICE:
      if (a->iface == NULL)
	return 0;
    case RTD_BLACKHOLE:
    case RTD_UNREACHABLE:
    case RTD_PROHIBIT:
    case RTD_MULTIPATH:
      break;
    default:
      return 0;
    }
  return 1;
}

static inline int
nh_bufsize(struct mpnh *nh)
{
  int rv = 0;
  for (; nh != NULL; nh = nh->next)
    rv += RTNH_LENGTH(RTA_LENGTH(sizeof(ip_addr)));
  return rv;
}

static int
nl_send_route(struct krt_proto *p, rte *e, struct ea_list *eattrs, int new)
{
  eattr *ea;
  net *net = e->net;
  rta *a = e->attrs;
  struct {
    struct nlmsghdr h;
    struct rtmsg r;
    char buf[128 + KRT_METRICS_MAX*8 + nh_bufsize(a->nexthops)];
  } r;

  DBG("nl_send_route(%I/%d,new=%d)\n", net->n.prefix, net->n.pxlen, new);

  bzero(&r.h, sizeof(r.h));
  bzero(&r.r, sizeof(r.r));
  r.h.nlmsg_type = new ? RTM_NEWROUTE : RTM_DELROUTE;
  r.h.nlmsg_len = NLMSG_LENGTH(sizeof(struct rtmsg));
  r.h.nlmsg_flags = NLM_F_REQUEST | NLM_F_ACK | (new ? NLM_F_CREATE|NLM_F_EXCL : 0);

  r.r.rtm_family = BIRD_AF;
  r.r.rtm_dst_len = net->n.pxlen;
  r.r.rtm_protocol = RTPROT_BIRD;
  r.r.rtm_scope = RT_SCOPE_UNIVERSE;
  nl_add_attr_ipa(&r.h, sizeof(r), RTA_DST, net->n.prefix);

  if (krt_table_id(p) < 256)
    r.r.rtm_table = krt_table_id(p);
  else
    nl_add_attr_u32(&r.h, sizeof(r), RTA_TABLE, krt_table_id(p));

  /* For route delete, we do not specify route attributes */
  if (!new)
    return nl_exchange(&r.h);


  if (ea = ea_find(eattrs, EA_KRT_METRIC))
    nl_add_attr_u32(&r.h, sizeof(r), RTA_PRIORITY, ea->u.data);

  if (ea = ea_find(eattrs, EA_KRT_PREFSRC))
    nl_add_attr_ipa(&r.h, sizeof(r), RTA_PREFSRC, *(ip_addr *)ea->u.ptr->data);

  if (ea = ea_find(eattrs, EA_KRT_REALM))
    nl_add_attr_u32(&r.h, sizeof(r), RTA_FLOW, ea->u.data);


  u32 metrics[KRT_METRICS_MAX];
  metrics[0] = 0;

  struct ea_walk_state ews = { .eattrs = eattrs };
  while (ea = ea_walk(&ews, EA_KRT_METRICS, KRT_METRICS_MAX))
  {
    int id = ea->id - EA_KRT_METRICS;
    metrics[0] |= 1 << id;
    metrics[id] = ea->u.data;
  }

  if (metrics[0])
    nl_add_metrics(&r.h, sizeof(r), metrics, KRT_METRICS_MAX);


  /* a->iface != NULL checked in krt_capable() for router and device routes */

  switch (a->dest)
    {
    case RTD_ROUTER:
      r.r.rtm_type = RTN_UNICAST;
      nl_add_attr_u32(&r.h, sizeof(r), RTA_OIF, a->iface->index);
      nl_add_attr_ipa(&r.h, sizeof(r), RTA_GATEWAY, a->gw);
      break;
    case RTD_DEVICE:
      r.r.rtm_type = RTN_UNICAST;
      nl_add_attr_u32(&r.h, sizeof(r), RTA_OIF, a->iface->index);
      break;
    case RTD_BLACKHOLE:
      r.r.rtm_type = RTN_BLACKHOLE;
      break;
    case RTD_UNREACHABLE:
      r.r.rtm_type = RTN_UNREACHABLE;
      break;
    case RTD_PROHIBIT:
      r.r.rtm_type = RTN_PROHIBIT;
      break;
    case RTD_MULTIPATH:
      r.r.rtm_type = RTN_UNICAST;
      nl_add_multipath(&r.h, sizeof(r), a->nexthops);
      break;
    default:
      bug("krt_capable inconsistent with nl_send_route");
    }

  return nl_exchange(&r.h);
}

void
krt_replace_rte(struct krt_proto *p, net *n, rte *new, rte *old, struct ea_list *eattrs)
{
  int err = 0;

  /*
   * NULL for eattr of the old route is a little hack, but we don't
   * get proper eattrs for old in rt_notify() anyway. NULL means no
   * extended route attributes and therefore matches if the kernel
   * route has any of them.
   */

  if (old)
    nl_send_route(p, old, NULL, 0);

  if (new)
    err = nl_send_route(p, new, eattrs, 1);

  if (err < 0)
    n->n.flags |= KRF_SYNC_ERROR;
  else
    n->n.flags &= ~KRF_SYNC_ERROR;
}


#define SKIP(ARG...) do { DBG("KRT: Ignoring route - " ARG); return; } while(0)

static void
nl_parse_route(struct nlmsghdr *h, int scan)
{
  struct krt_proto *p;
  struct rtmsg *i;
<<<<<<< HEAD
  struct rtattr *a[BIRD_RTA_MAX];
=======
  struct rtattr *a[RTA_TABLE+1];
>>>>>>> fce764f9
  int new = h->nlmsg_type == RTM_NEWROUTE;

  ip_addr dst = IPA_NONE;
  u32 oif = ~0;
  u32 table;
  int src;

  if (!(i = nl_checkin(h, sizeof(*i))))
    return;
<<<<<<< HEAD

  switch (i->rtm_family)
=======
  if ((a[RTA_DST] && RTA_PAYLOAD(a[RTA_DST]) != sizeof(ip_addr)) ||
#ifdef IPV6
      (a[RTA_IIF] && RTA_PAYLOAD(a[RTA_IIF]) != 4) ||
#endif
      (a[RTA_OIF] && RTA_PAYLOAD(a[RTA_OIF]) != 4) ||
      (a[RTA_TABLE] && RTA_PAYLOAD(a[RTA_TABLE]) != 4) ||
      (a[RTA_GATEWAY] && RTA_PAYLOAD(a[RTA_GATEWAY]) != sizeof(ip_addr)) ||
      (a[RTA_PRIORITY] && RTA_PAYLOAD(a[RTA_PRIORITY]) != 4) ||
      (a[RTA_PREFSRC] && RTA_PAYLOAD(a[RTA_PREFSRC]) != sizeof(ip_addr)) ||
      (a[RTA_FLOW] && RTA_PAYLOAD(a[RTA_FLOW]) != 4))
>>>>>>> fce764f9
    {
      case AF_INET:
	if (!nl_parse_attrs(RTM_RTA(i), rtm_attr_want4, a, sizeof(a)))
	  return;
	break;
      case AF_INET6:
	if (!nl_parse_attrs(RTM_RTA(i), rtm_attr_want6, a, sizeof(a)))
	  return;
	break;
      default:
	return;
    }


  if (a[RTA_DST])
    {
      memcpy(&dst, RTA_DATA(a[RTA_DST]), sizeof(dst));
      ipa_ntoh(dst);
    }

  if (a[RTA_OIF])
    oif = rta_get_u32(a[RTA_OIF]);

  if (a[RTA_TABLE])
    table = rta_get_u32(a[RTA_TABLE]);
  else
    table = i->rtm_table;

  p = HASH_FIND(nl_table_map, RTH, table); /* Do we know this table? */
  DBG("KRT: Got %I/%d, type=%d, oif=%d, table=%d, prid=%d, proto=%s\n", dst, i->rtm_dst_len, i->rtm_type, oif, table, i->rtm_protocol, p ? p->p.name : "(none)");
  if (!p)
    SKIP("unknown table %d\n", table);


#ifdef IPV6
  if (a[RTA_IIF])
    SKIP("IIF set\n");
#else
  if (i->rtm_tos != 0)			/* We don't support TOS */
    SKIP("TOS %02x\n", i->rtm_tos);
#endif

  if (scan && !new)
    SKIP("RTM_DELROUTE in scan\n");

  int c = ipa_classify_net(dst);
  if ((c < 0) || !(c & IADDR_HOST) || ((c & IADDR_SCOPE_MASK) <= SCOPE_LINK))
    SKIP("strange class/scope\n");

  // ignore rtm_scope, it is not a real scope
  // if (i->rtm_scope != RT_SCOPE_UNIVERSE)
  //   SKIP("scope %u\n", i->rtm_scope);

  switch (i->rtm_protocol)
    {
    case RTPROT_UNSPEC:
      SKIP("proto unspec\n");

    case RTPROT_REDIRECT:
      src = KRT_SRC_REDIRECT;
      break;

    case RTPROT_KERNEL:
      src = KRT_SRC_KERNEL;
      return;

    case RTPROT_BIRD:
      if (!scan)
	SKIP("echo\n");
      src = KRT_SRC_BIRD;
      break;

    case RTPROT_BOOT:
    default:
      src = KRT_SRC_ALIEN;
    }

  net *net = net_get(p->p.table, dst, i->rtm_dst_len);

  rta ra = {
    .src= p->p.main_source,
    .source = RTS_INHERIT,
    .scope = SCOPE_UNIVERSE,
    .cast = RTC_UNICAST
  };

  switch (i->rtm_type)
    {
    case RTN_UNICAST:

      if (i->rtm_family == AF_INET && a[RTA_MULTIPATH])
	{
	  ra.dest = RTD_MULTIPATH;
	  ra.nexthops = nl_parse_multipath(p, a[RTA_MULTIPATH]);
	  if (!ra.nexthops)
	    {
	      log(L_ERR "KRT: Received strange multipath route %I/%d",
		  net->n.prefix, net->n.pxlen);
	      return;
	    }

	  break;
	}

      ra.iface = if_find_by_index(oif);
      if (!ra.iface)
	{
	  log(L_ERR "KRT: Received route %I/%d with unknown ifindex %u",
	      net->n.prefix, net->n.pxlen, oif);
	  return;
	}

      if (a[RTA_GATEWAY])
	{
	  neighbor *ng;
	  ra.dest = RTD_ROUTER;
	  memcpy(&ra.gw, RTA_DATA(a[RTA_GATEWAY]), sizeof(ra.gw));
	  ipa_ntoh(ra.gw);

#ifdef IPV6
	  /* Silently skip strange 6to4 routes */
	  if (ipa_in_net(ra.gw, IPA_NONE, 96))
	    return;
#endif

	  ng = neigh_find2(&p->p, &ra.gw, ra.iface,
			   (i->rtm_flags & RTNH_F_ONLINK) ? NEF_ONLINK : 0);
	  if (!ng || (ng->scope == SCOPE_HOST))
	    {
	      log(L_ERR "KRT: Received route %I/%d with strange next-hop %I",
		  net->n.prefix, net->n.pxlen, ra.gw);
	      return;
	    }
	}
      else
	{
	  ra.dest = RTD_DEVICE;
	}

      break;
    case RTN_BLACKHOLE:
      ra.dest = RTD_BLACKHOLE;
      break;
    case RTN_UNREACHABLE:
      ra.dest = RTD_UNREACHABLE;
      break;
    case RTN_PROHIBIT:
      ra.dest = RTD_PROHIBIT;
      break;
    /* FIXME: What about RTN_THROW? */
    default:
      SKIP("type %d\n", i->rtm_type);
      return;
    }

  rte *e = rte_get_temp(&ra);
  e->net = net;
  e->u.krt.src = src;
  e->u.krt.proto = i->rtm_protocol;
  e->u.krt.type = i->rtm_type;
  e->u.krt.metric = 0;

  if (a[RTA_PRIORITY])
    e->u.krt.metric = rta_get_u32(a[RTA_PRIORITY]);

  if (a[RTA_PREFSRC])
    {
      ip_addr ps;
      memcpy(&ps, RTA_DATA(a[RTA_PREFSRC]), sizeof(ps));
      ipa_ntoh(ps);

      ea_list *ea = alloca(sizeof(ea_list) + sizeof(eattr));
      ea->next = ra.eattrs;
      ra.eattrs = ea;
      ea->flags = EALF_SORTED;
      ea->count = 1;
      ea->attrs[0].id = EA_KRT_PREFSRC;
      ea->attrs[0].flags = 0;
      ea->attrs[0].type = EAF_TYPE_IP_ADDRESS;
      ea->attrs[0].u.ptr = alloca(sizeof(struct adata) + sizeof(ps));
      ea->attrs[0].u.ptr->length = sizeof(ps);
      memcpy(ea->attrs[0].u.ptr->data, &ps, sizeof(ps));
    }

  if (a[RTA_FLOW])
    {
      ea_list *ea = alloca(sizeof(ea_list) + sizeof(eattr));
      ea->next = ra.eattrs;
      ra.eattrs = ea;
      ea->flags = EALF_SORTED;
      ea->count = 1;
      ea->attrs[0].id = EA_KRT_REALM;
      ea->attrs[0].flags = 0;
      ea->attrs[0].type = EAF_TYPE_INT;
      ea->attrs[0].u.data = rta_get_u32(a[RTA_FLOW]);
    }

  if (a[RTA_METRICS])
    {
      u32 metrics[KRT_METRICS_MAX];
      ea_list *ea = alloca(sizeof(ea_list) + KRT_METRICS_MAX * sizeof(eattr));
      int t, n = 0;

      if (nl_parse_metrics(a[RTA_METRICS], metrics, ARRAY_SIZE(metrics)) < 0)
        {
	  log(L_ERR "KRT: Received route %I/%d with strange RTA_METRICS attribute",
	      net->n.prefix, net->n.pxlen);
	  return;
	}

      for (t = 1; t < KRT_METRICS_MAX; t++)
	if (metrics[0] & (1 << t))
	  {
	    ea->attrs[n].id = EA_CODE(EAP_KRT, KRT_METRICS_OFFSET + t);
	    ea->attrs[n].flags = 0;
	    ea->attrs[n].type = EAF_TYPE_INT; /* FIXME: Some are EAF_TYPE_BITFIELD */
	    ea->attrs[n].u.data = metrics[t];
	    n++;
	  }

      if (n > 0)
        {
	  ea->next = ra.eattrs;
	  ea->flags = EALF_SORTED;
	  ea->count = n;
	  ra.eattrs = ea;
	}
    }

  if (scan)
    krt_got_route(p, e);
  else
    krt_got_route_async(p, e, new);
}

void
krt_do_scan(struct krt_proto *p UNUSED)	/* CONFIG_ALL_TABLES_AT_ONCE => p is NULL */
{
  struct nlmsghdr *h;

  nl_request_dump(BIRD_AF, RTM_GETROUTE);
  while (h = nl_get_scan())
    if (h->nlmsg_type == RTM_NEWROUTE || h->nlmsg_type == RTM_DELROUTE)
      nl_parse_route(h, 1);
    else
      log(L_DEBUG "nl_scan_fire: Unknown packet received (type=%d)", h->nlmsg_type);
}

/*
 *	Asynchronous Netlink interface
 */

static sock *nl_async_sk;		/* BIRD socket for asynchronous notifications */
static byte *nl_async_rx_buffer;	/* Receive buffer */

static void
nl_async_msg(struct nlmsghdr *h)
{
  switch (h->nlmsg_type)
    {
    case RTM_NEWROUTE:
    case RTM_DELROUTE:
      DBG("KRT: Received async route notification (%d)\n", h->nlmsg_type);
      nl_parse_route(h, 0);
      break;
    case RTM_NEWLINK:
    case RTM_DELLINK:
      DBG("KRT: Received async link notification (%d)\n", h->nlmsg_type);
      nl_parse_link(h, 0);
      break;
    case RTM_NEWADDR:
    case RTM_DELADDR:
      DBG("KRT: Received async address notification (%d)\n", h->nlmsg_type);
      nl_parse_addr(h, 0);
      break;
    default:
      DBG("KRT: Received unknown async notification (%d)\n", h->nlmsg_type);
    }
}

static int
nl_async_hook(sock *sk, int size UNUSED)
{
  struct iovec iov = { nl_async_rx_buffer, NL_RX_SIZE };
  struct sockaddr_nl sa;
  struct msghdr m = { (struct sockaddr *) &sa, sizeof(sa), &iov, 1, NULL, 0, 0 };
  struct nlmsghdr *h;
  int x;
  uint len;

  x = recvmsg(sk->fd, &m, 0);
  if (x < 0)
    {
      if (errno == ENOBUFS)
	{
	  /*
	   *  Netlink reports some packets have been thrown away.
	   *  One day we might react to it by asking for route table
	   *  scan in near future.
	   */
	  return 1;	/* More data are likely to be ready */
	}
      else if (errno != EWOULDBLOCK)
	log(L_ERR "Netlink recvmsg: %m");
      return 0;
    }
  if (sa.nl_pid)		/* It isn't from the kernel */
    {
      DBG("Non-kernel packet\n");
      return 1;
    }
  h = (void *) nl_async_rx_buffer;
  len = x;
  if (m.msg_flags & MSG_TRUNC)
    {
      log(L_WARN "Netlink got truncated asynchronous message");
      return 1;
    }
  while (NLMSG_OK(h, len))
    {
      nl_async_msg(h);
      h = NLMSG_NEXT(h, len);
    }
  if (len)
    log(L_WARN "nl_async_hook: Found packet remnant of size %d", len);
  return 1;
}

static void
nl_open_async(void)
{
  sock *sk;
  struct sockaddr_nl sa;
  int fd;

  if (nl_async_sk)
    return;

  DBG("KRT: Opening async netlink socket\n");

  fd = socket(PF_NETLINK, SOCK_RAW, NETLINK_ROUTE);
  if (fd < 0)
    {
      log(L_ERR "Unable to open asynchronous rtnetlink socket: %m");
      return;
    }

  bzero(&sa, sizeof(sa));
  sa.nl_family = AF_NETLINK;
#ifdef IPV6
  sa.nl_groups = RTMGRP_LINK | RTMGRP_IPV6_IFADDR | RTMGRP_IPV6_ROUTE;
#else
  sa.nl_groups = RTMGRP_LINK | RTMGRP_IPV4_IFADDR | RTMGRP_IPV4_ROUTE;
#endif
  if (bind(fd, (struct sockaddr *) &sa, sizeof(sa)) < 0)
    {
      log(L_ERR "Unable to bind asynchronous rtnetlink socket: %m");
      close(fd);
      return;
    }

  nl_async_rx_buffer = xmalloc(NL_RX_SIZE);

  sk = nl_async_sk = sk_new(krt_pool);
  sk->type = SK_MAGIC;
  sk->rx_hook = nl_async_hook;
  sk->fd = fd;
  if (sk_open(sk) < 0)
    bug("Netlink: sk_open failed");
}


/*
 *	Interface to the UNIX krt module
 */

void
krt_sys_io_init(void)
{
  HASH_INIT(nl_table_map, krt_pool, 6);
}

int
krt_sys_start(struct krt_proto *p)
{
  struct krt_proto *old = HASH_FIND(nl_table_map, RTH, krt_table_id(p));

  if (old)
    {
      log(L_ERR "%s: Kernel table %u already registered by %s",
	  p->p.name, krt_table_id(p), old->p.name);
      return 0;
    }

  HASH_INSERT2(nl_table_map, RTH, krt_pool, p);

  nl_open();
  nl_open_async();

  return 1;
}

void
krt_sys_shutdown(struct krt_proto *p)
{
  HASH_REMOVE2(nl_table_map, RTH, krt_pool, p);
}

int
krt_sys_reconfigure(struct krt_proto *p UNUSED, struct krt_config *n, struct krt_config *o)
{
  return n->sys.table_id == o->sys.table_id;
}

void
krt_sys_init_config(struct krt_config *cf)
{
  cf->sys.table_id = RT_TABLE_MAIN;
}

void
krt_sys_copy_config(struct krt_config *d, struct krt_config *s)
{
  d->sys.table_id = s->sys.table_id;
}

static const char *krt_metrics_names[KRT_METRICS_MAX] = {
  NULL, "lock", "mtu", "window", "rtt", "rttvar", "sstresh", "cwnd", "advmss",
  "reordering", "hoplimit", "initcwnd", "features", "rto_min", "initrwnd", "quickack"
};

static const char *krt_features_names[KRT_FEATURES_MAX] = {
  "ecn", NULL, NULL, "allfrag"
};

int
krt_sys_get_attr(eattr *a, byte *buf, int buflen UNUSED)
{
  switch (a->id)
  {
  case EA_KRT_PREFSRC:
    bsprintf(buf, "prefsrc");
    return GA_NAME;

  case EA_KRT_REALM:
    bsprintf(buf, "realm");
    return GA_NAME;

  case EA_KRT_LOCK:
    buf += bsprintf(buf, "lock:");
    ea_format_bitfield(a, buf, buflen, krt_metrics_names, 2, KRT_METRICS_MAX);
    return GA_FULL;

  case EA_KRT_FEATURES:
    buf += bsprintf(buf, "features:");
    ea_format_bitfield(a, buf, buflen, krt_features_names, 0, KRT_FEATURES_MAX);
    return GA_FULL;

  default:;
    int id = (int)EA_ID(a->id) - KRT_METRICS_OFFSET;
    if (id > 0 && id < KRT_METRICS_MAX)
    {
      bsprintf(buf, "%s", krt_metrics_names[id]);
      return GA_NAME;
    }

    return GA_UNKNOWN;
  }
}



void
kif_sys_start(struct kif_proto *p UNUSED)
{
  nl_open();
  nl_open_async();
}

void
kif_sys_shutdown(struct kif_proto *p UNUSED)
{
}<|MERGE_RESOLUTION|>--- conflicted
+++ resolved
@@ -257,7 +257,7 @@
   [IFLA_WIRELESS] = { 1, 0, 0 },
 };
 
-#define BIRD_RTA_MAX  (RTA_CACHEINFO+1)
+#define BIRD_RTA_MAX  (RTA_TABLE+1)
 
 static struct nl_want_attrs mpnh_attr_want4[BIRD_RTA_MAX] = {
   [RTA_GATEWAY]	  = { 1, 1, sizeof(ip4_addr) },
@@ -270,6 +270,7 @@
   [RTA_PRIORITY]  = { 1, 1, sizeof(u32) },
   [RTA_PREFSRC]	  = { 1, 1, sizeof(ip4_addr) },
   [RTA_FLOW]	  = { 1, 1, sizeof(u32) },
+  [RTA_TABLE]	  = { 1, 1, sizeof(u32) },
   [RTA_MULTIPATH] = { 1, 0, 0 },
   [RTA_METRICS]	  = { 1, 0, 0 },
 };
@@ -282,6 +283,7 @@
   [RTA_PRIORITY]  = { 1, 1, sizeof(u32) },
   [RTA_PREFSRC]	  = { 1, 1, sizeof(ip6_addr) },
   [RTA_FLOW]	  = { 1, 1, sizeof(u32) },
+  [RTA_TABLE]	  = { 1, 1, sizeof(u32) },
   [RTA_METRICS]	  = { 1, 0, 0 },
 };
 
@@ -913,11 +915,7 @@
 {
   struct krt_proto *p;
   struct rtmsg *i;
-<<<<<<< HEAD
   struct rtattr *a[BIRD_RTA_MAX];
-=======
-  struct rtattr *a[RTA_TABLE+1];
->>>>>>> fce764f9
   int new = h->nlmsg_type == RTM_NEWROUTE;
 
   ip_addr dst = IPA_NONE;
@@ -927,21 +925,8 @@
 
   if (!(i = nl_checkin(h, sizeof(*i))))
     return;
-<<<<<<< HEAD
 
   switch (i->rtm_family)
-=======
-  if ((a[RTA_DST] && RTA_PAYLOAD(a[RTA_DST]) != sizeof(ip_addr)) ||
-#ifdef IPV6
-      (a[RTA_IIF] && RTA_PAYLOAD(a[RTA_IIF]) != 4) ||
-#endif
-      (a[RTA_OIF] && RTA_PAYLOAD(a[RTA_OIF]) != 4) ||
-      (a[RTA_TABLE] && RTA_PAYLOAD(a[RTA_TABLE]) != 4) ||
-      (a[RTA_GATEWAY] && RTA_PAYLOAD(a[RTA_GATEWAY]) != sizeof(ip_addr)) ||
-      (a[RTA_PRIORITY] && RTA_PAYLOAD(a[RTA_PRIORITY]) != 4) ||
-      (a[RTA_PREFSRC] && RTA_PAYLOAD(a[RTA_PREFSRC]) != sizeof(ip_addr)) ||
-      (a[RTA_FLOW] && RTA_PAYLOAD(a[RTA_FLOW]) != 4))
->>>>>>> fce764f9
     {
       case AF_INET:
 	if (!nl_parse_attrs(RTM_RTA(i), rtm_attr_want4, a, sizeof(a)))
