/*
 *	BIRD -- Linux Netlink Interface
 *
 *	(c) 1999--2000 Martin Mares <mj@ucw.cz>
 *
 *	Can be freely distributed and used under the terms of the GNU GPL.
 */

#include <stdio.h>
#include <unistd.h>
#include <fcntl.h>
#include <sys/socket.h>
#include <sys/uio.h>
#include <errno.h>

#undef LOCAL_DEBUG

#include "nest/bird.h"
#include "nest/route.h"
#include "nest/protocol.h"
#include "nest/iface.h"
#include "lib/alloca.h"
#include "lib/timer.h"
#include "lib/unix.h"
#include "lib/krt.h"
#include "lib/socket.h"
#include "lib/string.h"
#include "conf/conf.h"

#include <asm/types.h>
#include <linux/if.h>
#include <linux/netlink.h>
#include <linux/rtnetlink.h>

#ifndef MSG_TRUNC			/* Hack: Several versions of glibc miss this one :( */
#define MSG_TRUNC 0x20
#endif

#ifndef IFF_LOWER_UP
#define IFF_LOWER_UP 0x10000
#endif

/*
 *	Synchronous Netlink interface
 */

struct nl_sock
{
  int fd;
  u32 seq;
  byte *rx_buffer;			/* Receive buffer */
  struct nlmsghdr *last_hdr;		/* Recently received packet */
  unsigned int last_size;
};

#define NL_RX_SIZE 8192

static struct nl_sock nl_scan = {.fd = -1};	/* Netlink socket for synchronous scan */
static struct nl_sock nl_req  = {.fd = -1};	/* Netlink socket for requests */

static void
nl_open_sock(struct nl_sock *nl)
{
  if (nl->fd < 0)
    {
      nl->fd = socket(PF_NETLINK, SOCK_RAW, NETLINK_ROUTE);
      if (nl->fd < 0)
	die("Unable to open rtnetlink socket: %m");
      nl->seq = now;
      nl->rx_buffer = xmalloc(NL_RX_SIZE);
      nl->last_hdr = NULL;
      nl->last_size = 0;
    }
}

static void
nl_open(void)
{
  nl_open_sock(&nl_scan);
  nl_open_sock(&nl_req);
}

static void
nl_send(struct nl_sock *nl, struct nlmsghdr *nh)
{
  struct sockaddr_nl sa;

  memset(&sa, 0, sizeof(sa));
  sa.nl_family = AF_NETLINK;
  nh->nlmsg_pid = 0;
  nh->nlmsg_seq = ++(nl->seq);
  if (sendto(nl->fd, nh, nh->nlmsg_len, 0, (struct sockaddr *)&sa, sizeof(sa)) < 0)
    die("rtnetlink sendto: %m");
  nl->last_hdr = NULL;
}

static void
nl_request_dump(int pf, int cmd)
{
  struct {
    struct nlmsghdr nh;
    struct rtgenmsg g;
  } req;
  req.nh.nlmsg_type = cmd;
  req.nh.nlmsg_len = sizeof(req);
  req.nh.nlmsg_flags = NLM_F_REQUEST | NLM_F_DUMP;
  req.g.rtgen_family = pf;
  nl_send(&nl_scan, &req.nh);
}

static struct nlmsghdr *
nl_get_reply(struct nl_sock *nl)
{
  for(;;)
    {
      if (!nl->last_hdr)
	{
	  struct iovec iov = { nl->rx_buffer, NL_RX_SIZE };
	  struct sockaddr_nl sa;
	  struct msghdr m = { (struct sockaddr *) &sa, sizeof(sa), &iov, 1, NULL, 0, 0 };
	  int x = recvmsg(nl->fd, &m, 0);
	  if (x < 0)
	    die("nl_get_reply: %m");
	  if (sa.nl_pid)		/* It isn't from the kernel */
	    {
	      DBG("Non-kernel packet\n");
	      continue;
	    }
	  nl->last_size = x;
	  nl->last_hdr = (void *) nl->rx_buffer;
	  if (m.msg_flags & MSG_TRUNC)
	    bug("nl_get_reply: got truncated reply which should be impossible");
	}
      if (NLMSG_OK(nl->last_hdr, nl->last_size))
	{
	  struct nlmsghdr *h = nl->last_hdr;
	  nl->last_hdr = NLMSG_NEXT(h, nl->last_size);
	  if (h->nlmsg_seq != nl->seq)
	    {
	      log(L_WARN "nl_get_reply: Ignoring out of sequence netlink packet (%x != %x)",
		  h->nlmsg_seq, nl->seq);
	      continue;
	    }
	  return h;
	}
      if (nl->last_size)
	log(L_WARN "nl_get_reply: Found packet remnant of size %d", nl->last_size);
      nl->last_hdr = NULL;
    }
}

static struct rate_limit rl_netlink_err;

static int
nl_error(struct nlmsghdr *h)
{
  struct nlmsgerr *e;
  int ec;

  if (h->nlmsg_len < NLMSG_LENGTH(sizeof(struct nlmsgerr)))
    {
      log(L_WARN "Netlink: Truncated error message received");
      return ENOBUFS;
    }
  e = (struct nlmsgerr *) NLMSG_DATA(h);
  ec = -e->error;
  if (ec)
    log_rl(&rl_netlink_err, L_WARN "Netlink: %s", strerror(ec));
  return ec;
}

static struct nlmsghdr *
nl_get_scan(void)
{
  struct nlmsghdr *h = nl_get_reply(&nl_scan);

  if (h->nlmsg_type == NLMSG_DONE)
    return NULL;
  if (h->nlmsg_type == NLMSG_ERROR)
    {
      nl_error(h);
      return NULL;
    }
  return h;
}

static int
nl_exchange(struct nlmsghdr *pkt)
{
  struct nlmsghdr *h;

  nl_send(&nl_req, pkt);
  for(;;)
    {
      h = nl_get_reply(&nl_req);
      if (h->nlmsg_type == NLMSG_ERROR)
	break;
      log(L_WARN "nl_exchange: Unexpected reply received");
    }
  return nl_error(h) ? -1 : 0;
}

/*
 *	Netlink attributes
 */

static int nl_attr_len;

static void *
nl_checkin(struct nlmsghdr *h, int lsize)
{
  nl_attr_len = h->nlmsg_len - NLMSG_LENGTH(lsize);
  if (nl_attr_len < 0)
    {
      log(L_ERR "nl_checkin: underrun by %d bytes", -nl_attr_len);
      return NULL;
    }
  return NLMSG_DATA(h);
}

static int
nl_parse_attrs(struct rtattr *a, struct rtattr **k, int ksize)
{
  int max = ksize / sizeof(struct rtattr *);
  bzero(k, ksize);
  while (RTA_OK(a, nl_attr_len))
    {
      if (a->rta_type < max)
	k[a->rta_type] = a;
      a = RTA_NEXT(a, nl_attr_len);
    }
  if (nl_attr_len)
    {
      log(L_ERR "nl_parse_attrs: remnant of size %d", nl_attr_len);
      return 0;
    }
  else
    return 1;
}

#define IPSIZE(ipv4) ((ipv4) ? sizeof(ip4_addr) : sizeof(ip6_addr))

static inline ip4_addr rta4_get_ip4(struct rtattr *a)
{ return ip4_get(RTA_DATA(a)); }

static inline ip6_addr rta6_get_ip6(struct rtattr *a)
{ return ip6_get(RTA_DATA(a)); }

static inline ip_addr rta4_get_ipa(struct rtattr *a)
{ return ipa_from_ip4(ip4_get(RTA_DATA(a))); }

static inline ip_addr rta6_get_ipa(struct rtattr *a)
{ return ipa_from_ip6(ip6_get(RTA_DATA(a))); }

static inline ip_addr rtax_get_ipa(struct rtattr *a, const int ipv4)
{ return ipv4 ? rta4_get_ipa(a) : rta6_get_ipa(a); }

static inline void ipax_put(void *buf, ip_addr a, const int ipv4)
{ if (ipv4) ip4_put(buf, ipa_to_ip4(a)); else ip6_put(buf, ipa_to_ip6(a)); }


void *
nl_add_attr(struct nlmsghdr *h, unsigned bufsize, unsigned code, unsigned dlen)
{
  unsigned len = RTA_LENGTH(dlen);
  unsigned pos = NLMSG_ALIGN(h->nlmsg_len);
  struct rtattr *a;

  if (pos + len > bufsize)
    bug("nl_add_attr: packet buffer overflow");
  a = (struct rtattr *)((char *)h + pos);
  a->rta_type = code;
  a->rta_len = len;
  h->nlmsg_len = pos + len;
  return RTA_DATA(a);
}

static inline void
nl_add_attr_u32(struct nlmsghdr *h, unsigned bufsize, int code, u32 data)
{
  void *buf = nl_add_attr(h, bufsize, code, 4);
  memcpy(buf, &data, 4);
}

static inline void
nl_add_attr_ipa(struct nlmsghdr *h, unsigned bufsize, int code, ip_addr ipa, const int ipv4)
{
  void *buf = nl_add_attr(h, bufsize, code, IPSIZE(ipv4));
  ipax_put(buf, ipa, ipv4);
}

#define RTNH_SIZE(ipv4) (sizeof(struct rtnexthop) + sizeof(struct rtattr) + IPSIZE(ipv4))

static inline void
add_mpnexthop(char *buf, ip_addr ipa, const int ipv4, unsigned iface, unsigned char weight)
{
  struct rtnexthop *nh = (void *) buf;
  struct rtattr *rt = (void *) (buf + sizeof(*nh));
  nh->rtnh_len = RTNH_SIZE(ipv4);
  nh->rtnh_flags = 0;
  nh->rtnh_hops = weight;
  nh->rtnh_ifindex = iface;
  rt->rta_len = sizeof(*rt) + IPSIZE(ipv4);
  rt->rta_type = RTA_GATEWAY;
  ipax_put(buf + sizeof(*nh) + sizeof(*rt), ipa, ipv4);
}


static void
nl_add_multipath(struct nlmsghdr *h, unsigned bufsize, struct mpnh *nh, const int ipv4)
{
  unsigned len = sizeof(struct rtattr);
  unsigned pos = NLMSG_ALIGN(h->nlmsg_len);
  char *buf = (char *)h + pos;
  struct rtattr *rt = (void *) buf;
  buf += len;
  
  for (; nh; nh = nh->next)
    {
      len += RTNH_SIZE(ipv4);
      if (pos + len > bufsize)
	bug("nl_add_multipath: packet buffer overflow");

      add_mpnexthop(buf, nh->gw, ipv4, nh->iface->index, nh->weight);
      buf += RTNH_SIZE(ipv4);
    }

  rt->rta_type = RTA_MULTIPATH;
  rt->rta_len = len;
  h->nlmsg_len = pos + len;
}


static struct mpnh *
nl_parse_multipath(struct krt_proto *p, struct rtattr *ra, const int ipv4)
{
  /* Temporary buffer for multicast nexthops */
  static struct mpnh *nh_buffer;
  static int nh_buf_size;	/* in number of structures */
  static int nh_buf_used;

  struct rtattr *a[RTA_CACHEINFO+1];
  struct rtnexthop *nh = RTA_DATA(ra);
  struct mpnh *rv, *first, **last;
  int len = RTA_PAYLOAD(ra);

  first = NULL;
  last = &first;
  nh_buf_used = 0;

  while (len)
    {
      /* Use RTNH_OK(nh,len) ?? */
      if ((len < sizeof(*nh)) || (len < nh->rtnh_len))
	return NULL;

      if (nh_buf_used == nh_buf_size)
      {
	nh_buf_size = nh_buf_size ? (nh_buf_size * 2) : 4;
	nh_buffer = xrealloc(nh_buffer, nh_buf_size * sizeof(struct mpnh));
      }
      *last = rv = nh_buffer + nh_buf_used++;
      rv->next = NULL;
      last = &(rv->next);

      rv->weight = nh->rtnh_hops;
      rv->iface = if_find_by_index(nh->rtnh_ifindex);
      if (!rv->iface)
	return NULL;

      /* Nonexistent RTNH_PAYLOAD ?? */
      nl_attr_len = nh->rtnh_len - RTNH_LENGTH(0);
      nl_parse_attrs(RTNH_DATA(nh), a, sizeof(a));
      if (a[RTA_GATEWAY])
	{
	  if (RTA_PAYLOAD(a[RTA_GATEWAY]) != IPSIZE(ipv4))
	    return NULL;

	  rv->gw = rtax_get_ipa(a[RTA_GATEWAY], ipv4);
	  neighbor *ng = neigh_find2(&p->p, &rv->gw, rv->iface,
				     (nh->rtnh_flags & RTNH_F_ONLINK) ? NEF_ONLINK : 0);
	  if (!ng || (ng->scope == SCOPE_HOST))
	    return NULL;
	}
      else
	return NULL;

      len -= NLMSG_ALIGN(nh->rtnh_len);
      nh = RTNH_NEXT(nh);
    }

  return first;
}


/*
 *	Scanning of interfaces
 */

static void
nl_parse_link(struct nlmsghdr *h, int scan)
{
  struct ifinfomsg *i;
  struct rtattr *a[IFLA_WIRELESS+1];
  int new = h->nlmsg_type == RTM_NEWLINK;
  struct iface f = {};
  struct iface *ifi;
  char *name;
  u32 mtu;
  unsigned int fl;

  if (!(i = nl_checkin(h, sizeof(*i))) || !nl_parse_attrs(IFLA_RTA(i), a, sizeof(a)))
    return;
  if (!a[IFLA_IFNAME] || RTA_PAYLOAD(a[IFLA_IFNAME]) < 2 ||
      !a[IFLA_MTU] || RTA_PAYLOAD(a[IFLA_MTU]) != 4)
    {
      if (scan || !a[IFLA_WIRELESS])
        log(L_ERR "nl_parse_link: Malformed message received");
      return;
    }
  name = RTA_DATA(a[IFLA_IFNAME]);
  memcpy(&mtu, RTA_DATA(a[IFLA_MTU]), sizeof(u32));

  ifi = if_find_by_index(i->ifi_index);
  if (!new)
    {
      DBG("KIF: IF%d(%s) goes down\n", i->ifi_index, name);
      if (!ifi)
	return;

      if_delete(ifi);
    }
  else
    {
      DBG("KIF: IF%d(%s) goes up (mtu=%d,flg=%x)\n", i->ifi_index, name, mtu, i->ifi_flags);
      if (ifi && strncmp(ifi->name, name, sizeof(ifi->name)-1))
	if_delete(ifi);

      strncpy(f.name, name, sizeof(f.name)-1);
      f.index = i->ifi_index;
      f.mtu = mtu;

      fl = i->ifi_flags;
      if (fl & IFF_UP)
	f.flags |= IF_ADMIN_UP;
      if (fl & IFF_LOWER_UP)
	f.flags |= IF_LINK_UP;
      if (fl & IFF_LOOPBACK)		/* Loopback */
	f.flags |= IF_MULTIACCESS | IF_LOOPBACK | IF_IGNORE;
      else if (fl & IFF_POINTOPOINT)	/* PtP */
	f.flags |= IF_MULTICAST;
      else if (fl & IFF_BROADCAST)	/* Broadcast */
	f.flags |= IF_MULTIACCESS | IF_BROADCAST | IF_MULTICAST;
      else
	f.flags |= IF_MULTIACCESS;	/* NBMA */

      ifi = if_update(&f);

      if (!scan)
	if_end_partial_update(ifi);
    }
}

static void
nl_parse_addr(struct nlmsghdr *h, int scan)
{
  struct ifaddrmsg *i;
  struct rtattr *a[IFA_ANYCAST+1];
  int new = (h->nlmsg_type == RTM_NEWADDR);
  struct ifa ifa;
  ip_addr addr;
  int ipv4 = 0;

  if (!(i = nl_checkin(h, sizeof(*i))) || !nl_parse_attrs(IFA_RTA(i), a, sizeof(a)))
    return;

  bzero(&ifa, sizeof(ifa));

  if (i->ifa_family == AF_INET)
    {
      if (!a[IFA_ADDRESS] || (RTA_PAYLOAD(a[IFA_ADDRESS]) != sizeof(ip4_addr)) ||
	  !a[IFA_LOCAL]   || (RTA_PAYLOAD(a[IFA_LOCAL]) != sizeof(ip4_addr)))
	goto malformed;

      addr = rta4_get_ipa(a[IFA_ADDRESS]);
      ifa.ip = rta4_get_ipa(a[IFA_LOCAL]);
      ipv4 = 1;
    }
  else if (i->ifa_family == AF_INET6)
    {
      if (!a[IFA_ADDRESS] || (RTA_PAYLOAD(a[IFA_ADDRESS]) != sizeof(ip6_addr)) ||
	  (a[IFA_LOCAL]   && (RTA_PAYLOAD(a[IFA_LOCAL]) != sizeof(ip6_addr))))
	goto malformed;

      addr = rta6_get_ipa(a[IFA_ADDRESS]);
      /* IFA_LOCAL can be unset for IPv6 interfaces */
      ifa.ip = a[IFA_LOCAL] ? rta6_get_ipa(a[IFA_LOCAL]) : addr;
    }
  else
    return;	/* Ignore unknown address families */

  ifa.iface = if_find_by_index(i->ifa_index);
  if (!ifa.iface)
    {
      log(L_ERR "KIF: Received address message for unknown interface %d", i->ifa_index);
      return;
    }

  if (i->ifa_flags & IFA_F_SECONDARY)
    ifa.flags |= IA_SECONDARY;

  ifa.pxlen = i->ifa_prefixlen + (ipv4 ? 96 : 0); // XXXX: Hack
  if (ifa.pxlen > BITS_PER_IP_ADDRESS)
    {
      log(L_ERR "KIF: Received invalid pxlen %d on %s",  i->ifa_prefixlen, ifa.iface->name);
      return;
    }

  if (i->ifa_prefixlen == BITS_PER_IP_ADDRESS)
    {
      ifa.prefix = ifa.brd = addr;

      /* It is either a host address or a peer address */
      if (ipa_equal(ifa.ip, addr))
	ifa.flags |= IA_HOST;
      else
	{
	  ifa.flags |= IA_PEER;
	  ifa.opposite = addr;
	}
    }
  else
    {
      ip_addr netmask = ipa_mkmask(ifa.pxlen);
      ifa.prefix = ipa_and(addr, netmask);
      ifa.brd = ipa_or(addr, ipa_not(netmask));

      if (i->ifa_prefixlen == BITS_PER_IP_ADDRESS - 1)
	ifa.opposite = ipa_opposite_m1(ifa.ip);

      if ((i->ifa_prefixlen == BITS_PER_IP_ADDRESS - 2) && ipv4)
	ifa.opposite = ipa_opposite_m2(ifa.ip);
    }

  int scope = ipa_classify(ifa.ip);
  if ((scope == IADDR_INVALID) || !(scope & IADDR_HOST))
    {
      log(L_ERR "KIF: Received invalid address %I on %s", ifa.ip, ifa.iface->name);
      return;
    }
  ifa.scope = scope & IADDR_SCOPE_MASK;

  DBG("KIF: IF%d(%s): %s IPA %I, flg %x, net %I/%d, brd %I, opp %I\n",
      ifa.iface->index, ifa.iface->name, new ? "added" : "removed",
      ifa.ip, ifa.flags, ifa.prefix, ifa.pxlen, ifa.brd, ifa.opposite);

  if (new)
    ifa_update(&ifa);
  else
    ifa_delete(&ifa);
<<<<<<< HEAD
  return;

 malformed:
  log(L_ERR "KIF: Received malformed address message");
  return;
=======

  if (!scan)
    if_end_partial_update(ifi);
>>>>>>> 3216eb03
}

void
kif_do_scan(struct kif_proto *p UNUSED)
{
  struct nlmsghdr *h;

  if_start_update();

  /* Is it important which PF_* is used for link-level interface scan?
     It seems that some information is available only when PF_INET is used. */

  nl_request_dump(PF_INET, RTM_GETLINK);
  while (h = nl_get_scan())
    if (h->nlmsg_type == RTM_NEWLINK || h->nlmsg_type == RTM_DELLINK)
      nl_parse_link(h, 1);
    else
      log(L_DEBUG "nl_scan_ifaces: Unknown packet received (type=%d)", h->nlmsg_type);

  nl_request_dump(PF_INET, RTM_GETADDR);
  while (h = nl_get_scan())
    if (h->nlmsg_type == RTM_NEWADDR || h->nlmsg_type == RTM_DELADDR)
      nl_parse_addr(h);
    else
      log(L_DEBUG "nl_scan_ifaces: Unknown packet received (type=%d)", h->nlmsg_type);

  nl_request_dump(PF_INET6, RTM_GETADDR);
  while (h = nl_get_scan())
    if (h->nlmsg_type == RTM_NEWADDR || h->nlmsg_type == RTM_DELADDR)
      nl_parse_addr(h, 1);
    else
      log(L_DEBUG "nl_scan_ifaces: Unknown packet received (type=%d)", h->nlmsg_type);

  if_end_update();
}

/*
 *	Routes
 */

static struct krt_proto *nl_table4_map[NL_NUM_TABLES];
static struct krt_proto *nl_table6_map[NL_NUM_TABLES];
#define nl_tablex_map(x) (x ? nl_table4_map : nl_table6_map)

int
krt_capable(rte *e)
{
  rta *a = e->attrs;

  if (a->cast != RTC_UNICAST)
    return 0;

  switch (a->dest)
    {
    case RTD_ROUTER:
    case RTD_DEVICE:
      if (a->iface == NULL)
	return 0;
    case RTD_BLACKHOLE:
    case RTD_UNREACHABLE:
    case RTD_PROHIBIT:
    case RTD_MULTIPATH:
      break;
    default:
      return 0;
    }
  return 1;
}

static inline int
nh_bufsize(struct mpnh *nh, const int ipv4)
{
  int rv = 0;
  for (; nh != NULL; nh = nh->next)
    rv += RTNH_SIZE(ipv4);
  return rv;
}

static int
nl_send_route(struct krt_proto *p, rte *e, struct ea_list *eattrs, int new)
{
  int ipv4 = (p->addr_type == RT_IPV4);
  eattr *ea;
  net *net = e->net;
  rta *a = e->attrs;
  struct {
    struct nlmsghdr h;
    struct rtmsg r;
    char buf[128 + nh_bufsize(a->nexthops, ipv4)];
  } r;

  DBG("nl_send_route(%F,new=%d)\n", &net->n, new);

  bzero(&r.h, sizeof(r.h));
  bzero(&r.r, sizeof(r.r));
  r.h.nlmsg_type = new ? RTM_NEWROUTE : RTM_DELROUTE;
  r.h.nlmsg_len = NLMSG_LENGTH(sizeof(struct rtmsg));
  r.h.nlmsg_flags = NLM_F_REQUEST | NLM_F_ACK | (new ? NLM_F_CREATE|NLM_F_EXCL : 0);

  r.r.rtm_family = ipv4 ? AF_INET : AF_INET6;
  r.r.rtm_dst_len = net->n.pxlen - (ipv4 ? 96 : 0); // XXXX: Hack;
  r.r.rtm_tos = 0;
  r.r.rtm_table = KRT_CF->sys.table_id;
  r.r.rtm_protocol = RTPROT_BIRD;
  r.r.rtm_scope = RT_SCOPE_UNIVERSE;
  nl_add_attr_ipa(&r.h, sizeof(r), RTA_DST, *FPREFIX_IP(&net->n), ipv4);

  u32 metric = 0;
  if (new && e->attrs->source == RTS_INHERIT)
    metric = e->u.krt.metric;
  if (ea = ea_find(eattrs, EA_KRT_METRIC))
    metric = ea->u.data;
  if (metric != 0)
    nl_add_attr_u32(&r.h, sizeof(r), RTA_PRIORITY, metric);

  if (ea = ea_find(eattrs, EA_KRT_PREFSRC))
    nl_add_attr_ipa(&r.h, sizeof(r), RTA_PREFSRC, *(ip_addr *)ea->u.ptr->data, ipv4);

  if (ea = ea_find(eattrs, EA_KRT_REALM))
    nl_add_attr_u32(&r.h, sizeof(r), RTA_FLOW, ea->u.data);

  /* a->iface != NULL checked in krt_capable() for router and device routes */

  switch (a->dest)
    {
    case RTD_ROUTER:
      r.r.rtm_type = RTN_UNICAST;
      nl_add_attr_u32(&r.h, sizeof(r), RTA_OIF, a->iface->index);
      nl_add_attr_ipa(&r.h, sizeof(r), RTA_GATEWAY, a->gw, ipv4);
      break;
    case RTD_DEVICE:
      r.r.rtm_type = RTN_UNICAST;
      nl_add_attr_u32(&r.h, sizeof(r), RTA_OIF, a->iface->index);
      break;
    case RTD_BLACKHOLE:
      r.r.rtm_type = RTN_BLACKHOLE;
      break;
    case RTD_UNREACHABLE:
      r.r.rtm_type = RTN_UNREACHABLE;
      break;
    case RTD_PROHIBIT:
      r.r.rtm_type = RTN_PROHIBIT;
      break;
    case RTD_MULTIPATH:
      r.r.rtm_type = RTN_UNICAST;
      nl_add_multipath(&r.h, sizeof(r), a->nexthops, ipv4);
      break;
    default:
      bug("krt_capable inconsistent with nl_send_route");
    }

  return nl_exchange(&r.h);
}

void
krt_replace_rte(struct krt_proto *p, net *n, rte *new, rte *old, struct ea_list *eattrs)
{
  int err = 0;

  /*
   * NULL for eattr of the old route is a little hack, but we don't
   * get proper eattrs for old in rt_notify() anyway. NULL means no
   * extended route attributes and therefore matches if the kernel
   * route has any of them.
   */

  if (old)
    {
      // log(L_WARN "KRT: %p OLD %I/%d GW %I", p, n->n.prefix, n->n.pxlen, old->attrs->gw);
    nl_send_route(p, old, NULL, 0);
    }

  if (new)
    {
      // log(L_WARN "KRT: %p NEW %I/%d %I/%d GW %I", p, n->n.prefix, n->n.pxlen, new->attrs->gw);
    err = nl_send_route(p, new, eattrs, 1);
    }

  if (err < 0)
    n->n.flags |= KRF_SYNC_ERROR;
  else
    n->n.flags &= ~KRF_SYNC_ERROR;
}


#define SKIP(ARG...) do { DBG("KRT: Ignoring route - " ARG); return; } while(0)

static void
nl_parse_route(struct nlmsghdr *h, int scan)
{
  struct krt_proto *p;
  struct rtmsg *i;
  struct rtattr *a[RTA_CACHEINFO+1];
  int new = h->nlmsg_type == RTM_NEWROUTE;
  ip_addr dst = IPA_NONE;
  u32 oif = ~0;
  int src, ipv4, ipsize;

  if (!(i = nl_checkin(h, sizeof(*i))) || !nl_parse_attrs(RTM_RTA(i), a, sizeof(a)))
    return;

  if (i->rtm_family == AF_INET)
    ipv4 = 1;
  else if (i->rtm_family == AF_INET6)
    ipv4 = 0;
  else
    return;	/* Ignore unknown address families */

  ipsize = IPSIZE(ipv4);
  if ((a[RTA_DST] && RTA_PAYLOAD(a[RTA_DST]) != ipsize) ||
      (a[RTA_IIF] && RTA_PAYLOAD(a[RTA_IIF]) != 4) ||
      (a[RTA_OIF] && RTA_PAYLOAD(a[RTA_OIF]) != 4) ||
      (a[RTA_GATEWAY] && RTA_PAYLOAD(a[RTA_GATEWAY]) != ipsize) ||
      (a[RTA_PRIORITY] && RTA_PAYLOAD(a[RTA_PRIORITY]) != 4) ||
      (a[RTA_PREFSRC] && RTA_PAYLOAD(a[RTA_PREFSRC]) != ipsize) ||
      (a[RTA_FLOW] && RTA_PAYLOAD(a[RTA_FLOW]) != 4))
    {
      log(L_ERR "KRT: Malformed message received");
      return;
    }

  if (a[RTA_DST])
    dst = rtax_get_ipa(a[RTA_DST], ipv4);
  else if (ipv4) // XXXX hack
    dst = ipa_build4(0,0,0,0);

  if (a[RTA_OIF])
    memcpy(&oif, RTA_DATA(a[RTA_OIF]), sizeof(oif));

  DBG("KRT: Got %I/%d, type=%d, oif=%d, table=%d, prid=%d\n", dst, i->rtm_dst_len, i->rtm_type, oif, i->rtm_table, i->rtm_protocol);

  p = nl_tablex_map(ipv4)[i->rtm_table];
  if (!p)				/* We don't know this table */
    SKIP("unknown table %d\n", i->rtm_table);

  if (a[RTA_IIF])			/* We don't support IIF */
    SKIP("IIF set\n");

  if (i->rtm_tos != 0)			/* We don't support TOS */
    SKIP("TOS %02x\n", i->rtm_tos);

  if (scan && !new)
    SKIP("RTM_DELROUTE in scan\n");

  int c = ipa_classify_net(dst);
  if ((c < 0) || !(c & IADDR_HOST) || ((c & IADDR_SCOPE_MASK) <= SCOPE_LINK))
    SKIP("strange class/scope\n");

  // ignore rtm_scope, it is not a real scope
  // if (i->rtm_scope != RT_SCOPE_UNIVERSE)
  //   SKIP("scope %u\n", i->rtm_scope);

  switch (i->rtm_protocol)
    {
    case RTPROT_UNSPEC:
      SKIP("proto unspec\n");

    case RTPROT_REDIRECT:
      src = KRT_SRC_REDIRECT;
      break;

    case RTPROT_KERNEL:
      src = KRT_SRC_KERNEL;
      return;

    case RTPROT_BIRD:
      if (!scan)
	SKIP("echo\n");
      src = KRT_SRC_BIRD;
      break;

    case RTPROT_BOOT:
    default:
      src = KRT_SRC_ALIEN;
    }

  int pxlen = i->rtm_dst_len + (ipv4 ? 96 : 0);  // XXXX: Hack
  net *net = net_get(p->p.table, dst, pxlen);

  rta ra = {
    .src= p->p.main_source,
    .source = RTS_INHERIT,
    .scope = SCOPE_UNIVERSE,
    .cast = RTC_UNICAST
  };

  switch (i->rtm_type)
    {
    case RTN_UNICAST:

      if (a[RTA_MULTIPATH])
	{
	  ra.dest = RTD_MULTIPATH;
	  ra.nexthops = nl_parse_multipath(p, a[RTA_MULTIPATH], ipv4);
	  if (!ra.nexthops)
	    {
	      log(L_ERR "KRT: Received strange multipath route %F", &net->n);
	      return;
	    }
	    
	  break;
	}

      ra.iface = if_find_by_index(oif);
      if (!ra.iface)
	{
	  log(L_ERR "KRT: Received route %F with unknown ifindex %u", &net->n, oif);
	  return;
	}

      if (a[RTA_GATEWAY])
	{
	  neighbor *ng;
	  ra.dest = RTD_ROUTER;
	  ra.gw = rtax_get_ipa(a[RTA_GATEWAY], ipv4);

#ifdef IPV6
	  /* Silently skip strange 6to4 routes */
	  if (ipa_in_net(ra.gw, IPA_NONE, 96))
	    return;
#endif

	  ng = neigh_find2(&p->p, &ra.gw, ra.iface,
			   (i->rtm_flags & RTNH_F_ONLINK) ? NEF_ONLINK : 0);
	  if (!ng || (ng->scope == SCOPE_HOST))
	    {
	      log(L_ERR "KRT: Received route %F with strange next-hop %I",
		  &net->n, ra.gw);
	      return;
	    }
	}
      else
	ra.dest = RTD_DEVICE;

      break;
    case RTN_BLACKHOLE:
      ra.dest = RTD_BLACKHOLE;
      break;
    case RTN_UNREACHABLE:
      ra.dest = RTD_UNREACHABLE;
      break;
    case RTN_PROHIBIT:
      ra.dest = RTD_PROHIBIT;
      break;
    /* FIXME: What about RTN_THROW? */
    default:
      SKIP("type %d\n", i->rtm_type);
      return;
    }

  rte *e = rte_get_temp(&ra);
  e->net = net;
  e->u.krt.src = src;
  e->u.krt.proto = i->rtm_protocol;
  e->u.krt.type = i->rtm_type;

  if (a[RTA_PRIORITY])
    memcpy(&e->u.krt.metric, RTA_DATA(a[RTA_PRIORITY]), sizeof(e->u.krt.metric)); 
  else
    e->u.krt.metric = 0;

  if (a[RTA_PREFSRC])
    {
      ip_addr ps = rtax_get_ipa(a[RTA_PREFSRC], ipv4);

      ea_list *ea = alloca(sizeof(ea_list) + sizeof(eattr));
      ea->next = ra.eattrs;
      ra.eattrs = ea;
      ea->flags = EALF_SORTED;
      ea->count = 1;
      ea->attrs[0].id = EA_KRT_PREFSRC;
      ea->attrs[0].flags = 0;
      ea->attrs[0].type = EAF_TYPE_IP_ADDRESS;
      ea->attrs[0].u.ptr = alloca(sizeof(struct adata) + sizeof(ps));
      ea->attrs[0].u.ptr->length = sizeof(ps);
      memcpy(ea->attrs[0].u.ptr->data, &ps, sizeof(ps));
    }

  if (a[RTA_FLOW])
    {
      ea_list *ea = alloca(sizeof(ea_list) + sizeof(eattr));
      ea->next = ra.eattrs;
      ra.eattrs = ea;
      ea->flags = EALF_SORTED;
      ea->count = 1;
      ea->attrs[0].id = EA_KRT_REALM;
      ea->attrs[0].flags = 0;
      ea->attrs[0].type = EAF_TYPE_INT;
      memcpy(&ea->attrs[0].u.data, RTA_DATA(a[RTA_FLOW]), 4);
    }

  if (scan)
    krt_got_route(p, e);
  else
    krt_got_route_async(p, e, new);
}

void
krt_do_scan(struct krt_proto *p UNUSED)	/* CONFIG_ALL_TABLES_AT_ONCE => p is NULL */
{
  struct nlmsghdr *h;

  nl_request_dump(PF_INET, RTM_GETROUTE);
  while (h = nl_get_scan())
    if (h->nlmsg_type == RTM_NEWROUTE || h->nlmsg_type == RTM_DELROUTE)
      nl_parse_route(h, 1);
    else
      log(L_DEBUG "nl_scan_fire: Unknown packet received (type=%d)", h->nlmsg_type);

  nl_request_dump(PF_INET6, RTM_GETROUTE);
  while (h = nl_get_scan())
    if (h->nlmsg_type == RTM_NEWROUTE || h->nlmsg_type == RTM_DELROUTE)
      nl_parse_route(h, 1);
    else
      log(L_DEBUG "nl_scan_fire: Unknown packet received (type=%d)", h->nlmsg_type);
}

/*
 *	Asynchronous Netlink interface
 */

static sock *nl_async_sk;		/* BIRD socket for asynchronous notifications */
static byte *nl_async_rx_buffer;	/* Receive buffer */

static void
nl_async_msg(struct nlmsghdr *h)
{
  switch (h->nlmsg_type)
    {
    case RTM_NEWROUTE:
    case RTM_DELROUTE:
      DBG("KRT: Received async route notification (%d)\n", h->nlmsg_type);
      nl_parse_route(h, 0);
      break;
    case RTM_NEWLINK:
    case RTM_DELLINK:
      DBG("KRT: Received async link notification (%d)\n", h->nlmsg_type);
      nl_parse_link(h, 0);
      break;
    case RTM_NEWADDR:
    case RTM_DELADDR:
      DBG("KRT: Received async address notification (%d)\n", h->nlmsg_type);
      nl_parse_addr(h, 0);
      break;
    default:
      DBG("KRT: Received unknown async notification (%d)\n", h->nlmsg_type);
    }
}

static int
nl_async_hook(sock *sk, int size UNUSED)
{
  struct iovec iov = { nl_async_rx_buffer, NL_RX_SIZE };
  struct sockaddr_nl sa;
  struct msghdr m = { (struct sockaddr *) &sa, sizeof(sa), &iov, 1, NULL, 0, 0 };
  struct nlmsghdr *h;
  int x;
  unsigned int len;

  x = recvmsg(sk->fd, &m, 0);
  if (x < 0)
    {
      if (errno == ENOBUFS)
	{
	  /*
	   *  Netlink reports some packets have been thrown away.
	   *  One day we might react to it by asking for route table
	   *  scan in near future.
	   */
	  return 1;	/* More data are likely to be ready */
	}
      else if (errno != EWOULDBLOCK)
	log(L_ERR "Netlink recvmsg: %m");
      return 0;
    }
  if (sa.nl_pid)		/* It isn't from the kernel */
    {
      DBG("Non-kernel packet\n");
      return 1;
    }
  h = (void *) nl_async_rx_buffer;
  len = x;
  if (m.msg_flags & MSG_TRUNC)
    {
      log(L_WARN "Netlink got truncated asynchronous message");
      return 1;
    }
  while (NLMSG_OK(h, len))
    {
      nl_async_msg(h);
      h = NLMSG_NEXT(h, len);
    }
  if (len)
    log(L_WARN "nl_async_hook: Found packet remnant of size %d", len);
  return 1;
}

static void
nl_open_async(void)
{
  sock *sk;
  struct sockaddr_nl sa;
  int fd;

  if (nl_async_sk)
    return;

  DBG("KRT: Opening async netlink socket\n");

  fd = socket(PF_NETLINK, SOCK_RAW, NETLINK_ROUTE);
  if (fd < 0)
    {
      log(L_ERR "Unable to open asynchronous rtnetlink socket: %m");
      return;
    }

  bzero(&sa, sizeof(sa));
  sa.nl_family = AF_NETLINK;
  sa.nl_groups = RTMGRP_LINK |
    RTMGRP_IPV4_IFADDR | RTMGRP_IPV4_ROUTE |
    RTMGRP_IPV6_IFADDR | RTMGRP_IPV6_ROUTE;
  if (bind(fd, (struct sockaddr *) &sa, sizeof(sa)) < 0)
    {
      log(L_ERR "Unable to bind asynchronous rtnetlink socket: %m");
      close(fd);
      return;
    }

  nl_async_rx_buffer = xmalloc(NL_RX_SIZE);

  sk = nl_async_sk = sk_new(krt_pool);
  sk->type = SK_MAGIC;
  sk->rx_hook = nl_async_hook;
  sk->fd = fd;
  if (sk_open(sk))
    bug("Netlink: sk_open failed");
}

/*
 *	Interface to the UNIX krt module
 */

void
krt_sys_start(struct krt_proto *p)
{
  nl_tablex_map(p->addr_type == RT_IPV4)[KRT_CF->sys.table_id] = p;

  nl_open();
  nl_open_async();
}

void
krt_sys_shutdown(struct krt_proto *p UNUSED)
{
  nl_tablex_map(p->addr_type == RT_IPV4)[KRT_CF->sys.table_id] = NULL;
}

int
krt_sys_reconfigure(struct krt_proto *p UNUSED, struct krt_config *n, struct krt_config *o)
{
  return n->sys.table_id == o->sys.table_id;
}

static u32 nl_table4_cf[(NL_NUM_TABLES+31) / 32];
static u32 nl_table6_cf[(NL_NUM_TABLES+31) / 32];

void
krt_sys_preconfig(struct config *c UNUSED)
{
  bzero(&nl_table4_cf, sizeof(nl_table4_cf));
  bzero(&nl_table6_cf, sizeof(nl_table6_cf));
}

void
krt_sys_postconfig(struct krt_config *x)
{
  u32 *tbl = (x->c.table->addr_type == RT_IPV4) ? nl_table4_cf : nl_table6_cf;
  u32 id = x->sys.table_id;

  if (tbl[id/32] & (1 << (id%32)))
    cf_error("Multiple kernel syncers defined for table #%d", id);

  tbl[id/32] |= (1 << (id%32));
}

void
krt_sys_init_config(struct krt_config *cf)
{
  cf->sys.table_id = RT_TABLE_MAIN;
}

void
krt_sys_copy_config(struct krt_config *d, struct krt_config *s)
{
  d->sys.table_id = s->sys.table_id;
}



void
kif_sys_start(struct kif_proto *p UNUSED)
{
  nl_open();
  nl_open_async();
}

void
kif_sys_shutdown(struct kif_proto *p UNUSED)
{
}<|MERGE_RESOLUTION|>--- conflicted
+++ resolved
@@ -558,17 +558,15 @@
     ifa_update(&ifa);
   else
     ifa_delete(&ifa);
-<<<<<<< HEAD
+
+  if (!scan)
+    if_end_partial_update(ifa.iface);
+
   return;
 
  malformed:
   log(L_ERR "KIF: Received malformed address message");
   return;
-=======
-
-  if (!scan)
-    if_end_partial_update(ifi);
->>>>>>> 3216eb03
 }
 
 void
@@ -591,7 +589,7 @@
   nl_request_dump(PF_INET, RTM_GETADDR);
   while (h = nl_get_scan())
     if (h->nlmsg_type == RTM_NEWADDR || h->nlmsg_type == RTM_DELADDR)
-      nl_parse_addr(h);
+      nl_parse_addr(h, 1);
     else
       log(L_DEBUG "nl_scan_ifaces: Unknown packet received (type=%d)", h->nlmsg_type);
 
