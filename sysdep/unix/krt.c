/*
 *	BIRD -- UNIX Kernel Synchronization
 *
 *	(c) 1998--2000 Martin Mares <mj@ucw.cz>
 *
 *	Can be freely distributed and used under the terms of the GNU GPL.
 */

/**
 * DOC: Kernel synchronization
 *
 * This system dependent module implements the Kernel and Device protocol,
 * that is synchronization of interface lists and routing tables with the
 * OS kernel.
 *
 * The whole kernel synchronization is a bit messy and touches some internals
 * of the routing table engine, because routing table maintenance is a typical
 * example of the proverbial compatibility between different Unices and we want
 * to keep the overhead of our KRT business as low as possible and avoid maintaining
 * a local routing table copy.
 *
 * The kernel syncer can work in three different modes (according to system config header):
 * Either with a single routing table and single KRT protocol [traditional UNIX]
 * or with many routing tables and separate KRT protocols for all of them
 * or with many routing tables, but every scan including all tables, so we start
 * separate KRT protocols which cooperate with each other [Linux].
 * In this case, we keep only a single scan timer.
 *
 * We use FIB node flags in the routing table to keep track of route
 * synchronization status. We also attach temporary &rte's to the routing table,
 * but it cannot do any harm to the rest of BIRD since table synchronization is
 * an atomic process.
 *
 * When starting up, we cheat by looking if there is another
 * KRT instance to be initialized later and performing table scan
 * only once for all the instances.
 *
 * The code uses OS-dependent parts for kernel updates and scans. These parts are
 * in more specific sysdep directories (e.g. sysdep/linux) in functions krt_sys_* 
 * and kif_sys_* (and some others like krt_replace_rte()) and krt-sys.h header file.
 * This is also used for platform specific protocol options and route attributes.
 *
 * There was also an old code that used traditional UNIX ioctls for these tasks.
 * It was unmaintained and later removed. For reference, see sysdep/krt-* files
 * in commit 396dfa9042305f62da1f56589c4b98fac57fc2f6
 */

/*
 *  If you are brave enough, continue now.  You cannot say you haven't been warned.
 */

#undef LOCAL_DEBUG

#include "nest/bird.h"
#include "nest/iface.h"
#include "nest/route.h"
#include "nest/protocol.h"
#include "filter/filter.h"
#include "lib/timer.h"
#include "conf/conf.h"
#include "lib/string.h"

#include "unix.h"
#include "krt.h"

/*
 *	Global resources
 */

pool *krt_pool;
static linpool *krt_filter_lp;
static list krt_proto_list;

void
krt_io_init(void)
{
  krt_pool = rp_new(&root_pool, "Kernel Syncer");
  krt_filter_lp = lp_new(krt_pool, 4080);
  init_list(&krt_proto_list);
}

/*
 *	Interfaces
 */

static struct kif_config *kif_cf;
static struct kif_proto *kif_proto;
static timer *kif_scan_timer;
static bird_clock_t kif_last_shot;

static void
kif_scan(timer *t)
{
  struct kif_proto *p = t->data;

  KRT_TRACE(p, D_EVENTS, "Scanning interfaces");
  kif_last_shot = now;
  kif_do_scan(p);
}

static void
kif_force_scan(void)
{
  if (kif_proto && kif_last_shot + 2 < now)
    {
      kif_scan(kif_scan_timer);
      tm_start(kif_scan_timer, ((struct kif_config *) kif_proto->p.cf)->scan_time);
    }
}

void
kif_request_scan(void)
{
  if (kif_proto && kif_scan_timer->expires > now)
    tm_start(kif_scan_timer, 1);
}

static inline int
prefer_addr(struct ifa *a, struct ifa *b)
{ 
  int sa = a->scope > SCOPE_LINK;
  int sb = b->scope > SCOPE_LINK;

  if (sa < sb)
    return 0;
  else if (sa > sb)
    return 1;
  else
    return ipa_compare(a->ip, b->ip) < 0;
}

static inline struct ifa *
find_preferred_ifa(struct iface *i, ip_addr prefix, ip_addr mask)
{
  struct ifa *a, *b = NULL;

  WALK_LIST(a, i->addrs)
    {
      if (!(a->flags & IA_SECONDARY) &&
	  ipa_equal(ipa_and(a->ip, mask), prefix) &&
	  (!b || prefer_addr(a, b)))
	b = a;
    }

  return b;
}

struct ifa *
kif_choose_primary(struct iface *i)
{
  struct kif_config *cf = (struct kif_config *) (kif_proto->p.cf);
  struct kif_primary_item *it;
  struct ifa *a;

  WALK_LIST(it, cf->primary)
    {
      if (!it->pattern || patmatch(it->pattern, i->name))
	if (a = find_preferred_ifa(i, it->prefix, ipa_mkmask(it->pxlen)))
	  return a;
    }

  if (a = kif_get_primary_ip(i))
    return a;

  return find_preferred_ifa(i, IPA_NONE, IPA_NONE);
}


static struct proto *
kif_init(struct proto_config *c)
{
  struct kif_proto *p = proto_new(c, sizeof(struct kif_proto));

  kif_sys_init(p);
  return &p->p;
}

static int
kif_start(struct proto *P)
{
  struct kif_proto *p = (struct kif_proto *) P;

  kif_proto = p;
  kif_sys_start(p);

  /* Start periodic interface scanning */
  kif_scan_timer = tm_new(P->pool);
  kif_scan_timer->hook = kif_scan;
  kif_scan_timer->data = p;
  kif_scan_timer->recurrent = KIF_CF->scan_time;
  kif_scan(kif_scan_timer);
  tm_start(kif_scan_timer, KIF_CF->scan_time);

  return PS_UP;
}

static int
kif_shutdown(struct proto *P)
{
  struct kif_proto *p = (struct kif_proto *) P;

  tm_stop(kif_scan_timer);
  kif_sys_shutdown(p);
  kif_proto = NULL;

  return PS_DOWN;
}

static int
kif_reconfigure(struct proto *p, struct proto_config *new)
{
  struct kif_config *o = (struct kif_config *) p->cf;
  struct kif_config *n = (struct kif_config *) new;

  if (!kif_sys_reconfigure((struct kif_proto *) p, n, o))
    return 0;

  if (o->scan_time != n->scan_time)
    {
      tm_stop(kif_scan_timer);
      kif_scan_timer->recurrent = n->scan_time;
      kif_scan(kif_scan_timer);
      tm_start(kif_scan_timer, n->scan_time);
    }

  if (!EMPTY_LIST(o->primary) || !EMPTY_LIST(n->primary))
    {
      /* This is hack, we have to update a configuration
       * to the new value just now, because it is used
       * for recalculation of primary addresses.
       */
      p->cf = new;

      ifa_recalc_all_primary_addresses();
    }

  return 1;
}


static void
kif_preconfig(struct protocol *P UNUSED, struct config *c)
{
  kif_cf = NULL;
  kif_sys_preconfig(c);
}

struct proto_config *
kif_init_config(int class)
{
  if (kif_cf)
    cf_error("Kernel device protocol already defined");

  kif_cf = (struct kif_config *) proto_config_new(&proto_unix_iface, sizeof(struct kif_config), class);
  kif_cf->scan_time = 60;
  init_list(&kif_cf->primary);

  kif_sys_init_config(kif_cf);
  return (struct proto_config *) kif_cf;
}

static void
kif_copy_config(struct proto_config *dest, struct proto_config *src)
{
  struct kif_config *d = (struct kif_config *) dest;
  struct kif_config *s = (struct kif_config *) src;

  /* Shallow copy of everything (just scan_time currently) */
  proto_copy_rest(dest, src, sizeof(struct kif_config));

  /* Copy primary addr list */
  cfg_copy_list(&d->primary, &s->primary, sizeof(struct kif_primary_item));

  /* Fix sysdep parts */
  kif_sys_copy_config(d, s);
}


struct protocol proto_unix_iface = {
  name:		"Device",
  template:	"device%d",
  preference:	DEF_PREF_DIRECT,
  preconfig:	kif_preconfig,
  init:		kif_init,
  start:	kif_start,
  shutdown:	kif_shutdown,
  reconfigure:	kif_reconfigure,
  copy_config:	kif_copy_config
};

/*
 *	Tracing of routes
 */

static inline void
krt_trace_in(struct krt_proto *p, rte *e, char *msg)
{
  if (p->p.debug & D_PACKETS)
    log(L_TRACE "%s: %F: %s", p->p.name, &e->net->n, msg);
}

static inline void
krt_trace_in_rl(struct rate_limit *rl, struct krt_proto *p, rte *e, char *msg)
{
  if (p->p.debug & D_PACKETS)
    log_rl(rl, L_TRACE "%s: %F: %s", p->p.name, &e->net->n, msg);
}

/*
 *	Inherited Routes
 */

#ifdef KRT_ALLOW_LEARN

static struct rate_limit rl_alien_seen, rl_alien_updated, rl_alien_created, rl_alien_ignored;

/*
 * krt_same_key() specifies what (aside from the net) is the key in
 * kernel routing tables. It should be OS-dependent, this is for
 * Linux. It is important for asynchronous alien updates, because a
 * positive update is implicitly a negative one for any old route with
 * the same key.
 */

static inline int
krt_same_key(rte *a, rte *b)
{
  return a->u.krt.metric == b->u.krt.metric;
}

static inline int
krt_uptodate(rte *a, rte *b)
{
  if (a->attrs != b->attrs)
    return 0;

  if (a->u.krt.proto != b->u.krt.proto)
    return 0;

  return 1;
}

static void
krt_learn_announce_update(struct krt_proto *p, rte *e)
{
  net *n = e->net;
  rta *aa = rta_clone(e->attrs);
  rte *ee = rte_get_temp(aa);
  net *nn = fib_get(&p->p.table->fib, FPREFIX(&n->n), n->n.pxlen);
  ee->net = nn;
  ee->pflags = 0;
  ee->pref = p->p.preference;
  ee->u.krt = e->u.krt;
  rte_update(&p->p, nn, ee);
}

static void
krt_learn_announce_delete(struct krt_proto *p, net *n)
{
<<<<<<< HEAD
  n = fib_find(&p->p.table->fib, FPREFIX(&n->n), n->n.pxlen);
  if (n)
    rte_update(p->p.table, n, &p->p, &p->p, NULL);
=======
  n = net_find(p->p.table, n->n.prefix, n->n.pxlen);
  rte_update(&p->p, n, NULL);
>>>>>>> f48fa142
}

/* Called when alien route is discovered during scan */
static void
krt_learn_scan(struct krt_proto *p, rte *e)
{
  net *n0 = e->net;
  net *n = fib_get(&p->krt_table.fib, FPREFIX(&n0->n), n0->n.pxlen);
  rte *m, **mm;

  e->attrs = rta_lookup(e->attrs);

  for(mm=&n->routes; m = *mm; mm=&m->next)
    if (krt_same_key(m, e))
      break;
  if (m)
    {
      if (krt_uptodate(m, e))
	{
	  krt_trace_in_rl(&rl_alien_seen, p, e, "[alien] seen");
	  rte_free(e);
	  m->u.krt.seen = 1;
	}
      else
	{
	  krt_trace_in_rl(&rl_alien_updated, p, e, "[alien] updated");
	  *mm = m->next;
	  rte_free(m);
	  m = NULL;
	}
    }
  else
    krt_trace_in_rl(&rl_alien_created, p, e, "[alien] created");
  if (!m)
    {
      e->next = n->routes;
      n->routes = e;
      e->u.krt.seen = 1;
    }
}

static void
krt_learn_prune(struct krt_proto *p)
{
  struct fib *fib = &p->krt_table.fib;
  struct fib_iterator fit;

  KRT_TRACE(p, D_EVENTS, "Pruning inherited routes");

  FIB_ITERATE_INIT(&fit, fib);
again:
  FIB_ITERATE_START(fib, &fit, f)
    {
      net *n = (net *) f;
      rte *e, **ee, *best, **pbest, *old_best;

      old_best = n->routes;
      best = NULL;
      pbest = NULL;
      ee = &n->routes;
      while (e = *ee)
	{
	  if (!e->u.krt.seen)
	    {
	      *ee = e->next;
	      rte_free(e);
	      continue;
	    }
	  if (!best || best->u.krt.metric > e->u.krt.metric)
	    {
	      best = e;
	      pbest = ee;
	    }
	  e->u.krt.seen = 0;
	  ee = &e->next;
	}
      if (!n->routes)
	{
	  DBG("%F: deleting\n", &n->n);
	  if (old_best)
	    {
	      krt_learn_announce_delete(p, n);
	      n->n.flags &= ~KRF_INSTALLED;
	    }
	  FIB_ITERATE_PUT(&fit, f);
	  fib_delete(fib, f);
	  goto again;
	}
      *pbest = best->next;
      best->next = n->routes;
      n->routes = best;
      if (best != old_best || !(n->n.flags & KRF_INSTALLED))
	{
	  DBG("%F: announcing (metric=%d)\n", &n->n, best->u.krt.metric);
	  krt_learn_announce_update(p, best);
	  n->n.flags |= KRF_INSTALLED;
	}
      else
	DBG("%F: uptodate (metric=%d)\n", &n->n, best->u.krt.metric);
    }
  FIB_ITERATE_END(f);
}

static void
krt_learn_async(struct krt_proto *p, rte *e, int new)
{
  net *n0 = e->net;
  rte *g, **gg, *best, **bestp, *old_best;
  net *n = fib_get(&p->krt_table.fib, FPREFIX(&n0->n), n0->n.pxlen);

  e->attrs = rta_lookup(e->attrs);

  old_best = n->routes;
  for(gg=&n->routes; g = *gg; gg = &g->next)
    if (krt_same_key(g, e))
      break;
  if (new)
    {
      if (g)
	{
	  if (krt_uptodate(g, e))
	    {
	      krt_trace_in(p, e, "[alien async] same");
	      rte_free(e);
	      return;
	    }
	  krt_trace_in(p, e, "[alien async] updated");
	  *gg = g->next;
	  rte_free(g);
	}
      else
	krt_trace_in(p, e, "[alien async] created");

      e->next = n->routes;
      n->routes = e;
    }
  else if (!g)
    {
      krt_trace_in(p, e, "[alien async] delete failed");
      rte_free(e);
      return;
    }
  else
    {
      krt_trace_in(p, e, "[alien async] removed");
      *gg = g->next;
      rte_free(e);
      rte_free(g);
    }
  best = n->routes;
  bestp = &n->routes;
  for(gg=&n->routes; g=*gg; gg=&g->next)
    if (best->u.krt.metric > g->u.krt.metric)
      {
	best = g;
	bestp = gg;
      }
  if (best)
    {
      *bestp = best->next;
      best->next = n->routes;
      n->routes = best;
    }
  if (best != old_best)
    {
      DBG("krt_learn_async: distributing change\n");
      if (best)
	{
	  krt_learn_announce_update(p, best);
	  n->n.flags |= KRF_INSTALLED;
	}
      else
	{
	  n->routes = NULL;
	  krt_learn_announce_delete(p, n);
	  n->n.flags &= ~KRF_INSTALLED;
	}
    }
}

static void
krt_learn_init(struct krt_proto *p)
{
  if (KRT_CF->learn)
    rt_setup(p->p.pool, &p->krt_table, "Inherited", NULL);
}

static void
krt_dump(struct proto *P)
{
  struct krt_proto *p = (struct krt_proto *) P;

  if (!KRT_CF->learn)
    return;
  debug("KRT: Table of inheritable routes\n");
  rt_dump(&p->krt_table);
}

static void
krt_dump_attrs(rte *e)
{
  debug(" [m=%d,p=%d,t=%d]", e->u.krt.metric, e->u.krt.proto, e->u.krt.type);
}

#endif

/*
 *	Routes
 */

static void
krt_flush_routes(struct krt_proto *p)
{
  struct rtable *t = p->p.table;

  KRT_TRACE(p, D_EVENTS, "Flushing kernel routes");
  FIB_WALK(&t->fib, f)
    {
      net *n = (net *) f;
      rte *e = n->routes;
      if (rte_is_valid(e) && (n->n.flags & KRF_INSTALLED))
	{
	  /* FIXME: this does not work if gw is changed in export filter */
	  krt_replace_rte(p, e->net, NULL, e, NULL);
	  n->n.flags &= ~KRF_INSTALLED;
	}
    }
  FIB_WALK_END;
}

static int
krt_same_dest(rte *k, rte *e)
{
  rta *ka = k->attrs, *ea = e->attrs;

  if (ka->dest != ea->dest)
    return 0;
  switch (ka->dest)
    {
    case RTD_ROUTER:
      // XXXX check iface
      return ipa_equal(ka->gw, ea->gw);
    case RTD_DEVICE:
      return !strcmp(ka->iface->name, ea->iface->name);
    case RTD_MULTIPATH:
      return mpnh_same(ka->nexthops, ea->nexthops);
    default:
      return 1;
    }
}

/*
 *  This gets called back when the low-level scanning code discovers a route.
 *  We expect that the route is a temporary rte and its attributes are uncached.
 */

void
krt_got_route(struct krt_proto *p, rte *e)
{
  rte *old;
  net *net = e->net;
  int verdict;

#ifdef KRT_ALLOW_LEARN
  switch (e->u.krt.src)
    {
    case KRT_SRC_KERNEL:
      verdict = KRF_IGNORE;
      goto sentenced;

    case KRT_SRC_REDIRECT:
      verdict = KRF_DELETE;
      goto sentenced;

    case  KRT_SRC_ALIEN:
      if (KRT_CF->learn)
	krt_learn_scan(p, e);
      else
	{
	  krt_trace_in_rl(&rl_alien_ignored, p, e, "[alien] ignored");
	  rte_free(e);
	}
      return;
    }
#endif
  /* The rest is for KRT_SRC_BIRD (or KRT_SRC_UNKNOWN) */

  if (net->n.flags & KRF_VERDICT_MASK)
    {
      /* Route to this destination was already seen. Strange, but it happens... */
      krt_trace_in(p, e, "already seen");
      rte_free(e);
      return;
    }

  old = net->routes;
  if ((net->n.flags & KRF_INSTALLED) && rte_is_valid(old))
    {
      /* There may be changes in route attributes, we ignore that.
         Also, this does not work well if gw is changed in export filter */
      if ((net->n.flags & KRF_SYNC_ERROR) || ! krt_same_dest(e, old))
	verdict = KRF_UPDATE;
      else
	verdict = KRF_SEEN;
    }
  else
    verdict = KRF_DELETE;

 sentenced:
  krt_trace_in(p, e, ((char *[]) { "?", "seen", "will be updated", "will be removed", "ignored" }) [verdict]);
  net->n.flags = (net->n.flags & ~KRF_VERDICT_MASK) | verdict;
  if (verdict == KRF_UPDATE || verdict == KRF_DELETE)
    {
      /* Get a cached copy of attributes and temporarily link the route */
      rta *a = e->attrs;
      a->source = RTS_DUMMY;
      e->attrs = rta_lookup(a);
      e->next = net->routes;
      net->routes = e;
    }
  else
    rte_free(e);
}

static inline int
krt_export_rte(struct krt_proto *p, rte **new, ea_list **tmpa)
{
  struct filter *filter = p->p.main_ahook->out_filter;

  if (! *new)
    return 0;

  if (filter == FILTER_REJECT)
    return 0;

  if (filter == FILTER_ACCEPT)
    return 1;

  struct proto *src = (*new)->attrs->src->proto;
  *tmpa = src->make_tmp_attrs ? src->make_tmp_attrs(*new, krt_filter_lp) : NULL;
  return f_run(filter, new, tmpa, krt_filter_lp, FF_FORCE_TMPATTR) <= F_ACCEPT;
}

static void
krt_prune(struct krt_proto *p)
{
  struct rtable *t = p->p.table;

  KRT_TRACE(p, D_EVENTS, "Pruning table %s", t->name);
  FIB_WALK(&t->fib, f)
    {
      net *n = (net *) f;
      int verdict = f->flags & KRF_VERDICT_MASK;
      rte *new, *new0, *old;
      ea_list *tmpa = NULL;

      if (verdict == KRF_UPDATE || verdict == KRF_DELETE)
	{
	  /* Get a dummy route from krt_got_route() */
	  old = n->routes;
	  n->routes = old->next;
	}
      else
	old = NULL;

      new = new0 = n->routes;
      if (verdict == KRF_CREATE || verdict == KRF_UPDATE)
	{
	  /* We have to run export filter to get proper 'new' route */
	  if (! krt_export_rte(p, &new, &tmpa))
	    {
	      /* Route rejected, should not happen (KRF_INSTALLED) but to be sure .. */
	      verdict = (verdict == KRF_CREATE) ? KRF_IGNORE : KRF_DELETE; 
	    }
	  else
	    {
	      ea_list **x = &tmpa;
	      while (*x)
		x = &((*x)->next);
	      *x = new ? new->attrs->eattrs : NULL;
	    }
	}

      switch (verdict)
	{
	case KRF_CREATE:
	  if (new && (f->flags & KRF_INSTALLED))
	    {
	      krt_trace_in(p, new, "reinstalling");
	      krt_replace_rte(p, n, new, NULL, tmpa);
	    }
	  break;
	case KRF_SEEN:
	case KRF_IGNORE:
	  /* Nothing happens */
	  break;
	case KRF_UPDATE:
	  krt_trace_in(p, new, "updating");
	  krt_replace_rte(p, n, new, old, tmpa);
	  break;
	case KRF_DELETE:
	  krt_trace_in(p, old, "deleting");
	  krt_replace_rte(p, n, NULL, old, NULL);
	  break;
	default:
	  bug("krt_prune: invalid route status");
	}

      if (old)
	rte_free(old);
      if (new != new0)
	rte_free(new);
      lp_flush(krt_filter_lp);
      f->flags &= ~KRF_VERDICT_MASK;
    }
  FIB_WALK_END;

#ifdef KRT_ALLOW_LEARN
  if (KRT_CF->learn)
    krt_learn_prune(p);
#endif
  p->initialized = 1;
}

void
krt_got_route_async(struct krt_proto *p, rte *e, int new)
{
  net *net = e->net;

  switch (e->u.krt.src)
    {
    case KRT_SRC_BIRD:
      ASSERT(0);			/* Should be filtered by the back end */

    case KRT_SRC_REDIRECT:
      if (new)
	{
	  krt_trace_in(p, e, "[redirect] deleting");
	  krt_replace_rte(p, net, NULL, e, NULL);
	}
      /* If !new, it is probably echo of our deletion */
      break;

#ifdef KRT_ALLOW_LEARN
    case KRT_SRC_ALIEN:
      if (KRT_CF->learn)
	{
	  krt_learn_async(p, e, new);
	  return;
	}
#endif
    }
  rte_free(e);
}

/*
 *	Periodic scanning
 */


#ifdef CONFIG_ALL_TABLES_AT_ONCE

static timer *krt_scan_timer;
static int krt_scan_count;

static void
krt_scan(timer *t UNUSED)
{
  struct krt_proto *p;

  kif_force_scan();

  /* We need some node to decide whether to print the debug messages or not */
  p = SKIP_BACK(struct krt_proto, krt_node, HEAD(krt_proto_list));
  KRT_TRACE(p, D_EVENTS, "Scanning routing table");

  krt_do_scan(NULL);

  void *q;
  WALK_LIST(q, krt_proto_list)
  {
    p = SKIP_BACK(struct krt_proto, krt_node, q);
    krt_prune(p);
  }
}

static void
krt_scan_timer_start(struct krt_proto *p)
{
  if (!krt_scan_count)
    krt_scan_timer = tm_new_set(krt_pool, krt_scan, NULL, 0, KRT_CF->scan_time);

  krt_scan_count++;

  tm_start(krt_scan_timer, 0);
}

static void
krt_scan_timer_stop(struct krt_proto *p)
{
  krt_scan_count--;

  if (!krt_scan_count)
  {
    rfree(krt_scan_timer);
    krt_scan_timer = NULL;
  }
}

#else

static void
krt_scan(timer *t)
{
  struct krt_proto *p = t->data;

  kif_force_scan();

  KRT_TRACE(p, D_EVENTS, "Scanning routing table");
  krt_do_scan(p);
  krt_prune(p);
}

static void
krt_scan_timer_start(struct krt_proto *p)
{
  p->scan_timer = tm_new_set(p->p.pool, krt_scan, p, 0, KRT_CF->scan_time);
  tm_start(p->scan_timer, 0);
}

static void
krt_scan_timer_stop(struct krt_proto *p)
{
  tm_stop(p->scan_timer);
}

#endif




/*
 *	Updates
 */

static struct ea_list *
krt_make_tmp_attrs(rte *rt, struct linpool *pool)
{
  struct ea_list *l = lp_alloc(pool, sizeof(struct ea_list) + 2 * sizeof(eattr));

  l->next = NULL;
  l->flags = EALF_SORTED;
  l->count = 2;

  l->attrs[0].id = EA_KRT_SOURCE;
  l->attrs[0].flags = 0;
  l->attrs[0].type = EAF_TYPE_INT | EAF_TEMP;
  l->attrs[0].u.data = rt->u.krt.proto;

  l->attrs[1].id = EA_KRT_METRIC;
  l->attrs[1].flags = 0;
  l->attrs[1].type = EAF_TYPE_INT | EAF_TEMP;
  l->attrs[1].u.data = rt->u.krt.metric;

  return l;
}

static void
krt_store_tmp_attrs(rte *rt, struct ea_list *attrs)
{
  /* EA_KRT_SOURCE is read-only */
  rt->u.krt.metric = ea_get_int(attrs, EA_KRT_METRIC, 0);
}

static int
krt_import_control(struct proto *P, rte **new, ea_list **attrs, struct linpool *pool)
{
  struct krt_proto *p = (struct krt_proto *) P;
  rte *e = *new;

  if (e->attrs->src->proto == P)
    return -1;

  if (!KRT_CF->devroutes && 
      (e->attrs->dest == RTD_DEVICE) && 
      (e->attrs->source != RTS_STATIC_DEVICE))
    return -1;

  if (!krt_capable(e))
    return -1;

  return 0;
}

static void
krt_notify(struct proto *P, struct rtable *table UNUSED, net *net,
	   rte *new, rte *old, struct ea_list *eattrs)
{
  struct krt_proto *p = (struct krt_proto *) P;

  if (config->shutdown)
    return;
  if (!(net->n.flags & KRF_INSTALLED))
    old = NULL;
  if (new)
    net->n.flags |= KRF_INSTALLED;
  else
    net->n.flags &= ~KRF_INSTALLED;
  if (p->initialized)		/* Before first scan we don't touch the routes */
    krt_replace_rte(p, net, new, old, eattrs);
}

static int
krt_rte_same(rte *a, rte *b)
{
  /* src is always KRT_SRC_ALIEN and type is irrelevant */
  return (a->u.krt.proto == b->u.krt.proto) && (a->u.krt.metric == b->u.krt.metric);
}


/*
 *	Protocol glue
 */

struct krt_config *krt_cf;

static struct proto *
krt_init(struct proto_config *c)
{
  struct krt_proto *p = proto_new(c, sizeof(struct krt_proto));

  p->p.accept_ra_types = RA_OPTIMAL;
  p->p.import_control = krt_import_control;
  p->p.rt_notify = krt_notify;
  p->p.make_tmp_attrs = krt_make_tmp_attrs;
  p->p.store_tmp_attrs = krt_store_tmp_attrs;
  p->p.rte_same = krt_rte_same;

  krt_sys_init(p);
  return &p->p;
}

static int
krt_start(struct proto *P)
{
  struct krt_proto *p = (struct krt_proto *) P;

  add_tail(&krt_proto_list, &p->krt_node);

  p->addr_type = p->p.table->addr_type;

#ifdef KRT_ALLOW_LEARN
  krt_learn_init(p);
#endif

  krt_sys_start(p);

  krt_scan_timer_start(p);

  return PS_UP;
}

static int
krt_shutdown(struct proto *P)
{
  struct krt_proto *p = (struct krt_proto *) P;

  krt_scan_timer_stop(p);

  /* FIXME we should flush routes even when persist during reconfiguration */
  if (p->initialized && !KRT_CF->persist)
    krt_flush_routes(p);

  krt_sys_shutdown(p);

  rem_node(&p->krt_node);

  return PS_DOWN;
}

static int
krt_reconfigure(struct proto *p, struct proto_config *new)
{
  struct krt_config *o = (struct krt_config *) p->cf;
  struct krt_config *n = (struct krt_config *) new;

  if (!krt_sys_reconfigure((struct krt_proto *) p, n, o))
    return 0;

  /* persist needn't be the same */
  return o->scan_time == n->scan_time && o->learn == n->learn && o->devroutes == n->devroutes;
}

static void
krt_preconfig(struct protocol *P UNUSED, struct config *c)
{
  krt_cf = NULL;
  krt_sys_preconfig(c);
}

static void
krt_postconfig(struct proto_config *C)
{
  struct krt_config *c = (struct krt_config *) C;

#ifdef CONFIG_ALL_TABLES_AT_ONCE
  if (krt_cf->scan_time != c->scan_time)
    cf_error("All kernel syncers must use the same table scan interval");
#endif

  if (C->table->krt_attached)
    cf_error("Kernel syncer (%s) already attached to table %s", C->table->krt_attached->name, C->table->name);
  C->table->krt_attached = C;
  krt_sys_postconfig(c);
}

struct proto_config *
krt_init_config(int class)
{
  krt_cf = (struct krt_config *) proto_config_new(&proto_unix_kernel, sizeof(struct krt_config), class);
  krt_cf->scan_time = 60;

  krt_sys_init_config(krt_cf);
  return (struct proto_config *) krt_cf;
}

static void
krt_copy_config(struct proto_config *dest, struct proto_config *src)
{
  struct krt_config *d = (struct krt_config *) dest;
  struct krt_config *s = (struct krt_config *) src;

  /* Shallow copy of everything */
  proto_copy_rest(dest, src, sizeof(struct krt_config));

  /* Fix sysdep parts */
  krt_sys_copy_config(d, s);
}

static int
krt_get_attr(eattr * a, byte * buf, int buflen UNUSED)
{
  switch (a->id)
  {
  case EA_KRT_SOURCE:
    bsprintf(buf, "source");
    return GA_NAME;

  case EA_KRT_METRIC:
    bsprintf(buf, "metric");
    return GA_NAME;

  case EA_KRT_PREFSRC:
    bsprintf(buf, "prefsrc");
    return GA_NAME;

  case EA_KRT_REALM:
    bsprintf(buf, "realm");
    return GA_NAME;

  default:
    return GA_UNKNOWN;
  }
}


struct protocol proto_unix_kernel = {
  .name =		"Kernel",
  .template =		"kernel%d",
  .attr_class =		EAP_KRT,
  .tables =		RTB_IP,
  .preference =		DEF_PREF_INHERITED,
  .preconfig =		krt_preconfig,
  .postconfig =		krt_postconfig,
  .init =		krt_init,
  .start =		krt_start,
  .shutdown =		krt_shutdown,
  .reconfigure =	krt_reconfigure,
  .copy_config =	krt_copy_config,
  .get_attr =		krt_get_attr,
#ifdef KRT_ALLOW_LEARN
  .dump =		krt_dump,
  .dump_attrs =		krt_dump_attrs,
#endif
};<|MERGE_RESOLUTION|>--- conflicted
+++ resolved
@@ -357,14 +357,8 @@
 static void
 krt_learn_announce_delete(struct krt_proto *p, net *n)
 {
-<<<<<<< HEAD
   n = fib_find(&p->p.table->fib, FPREFIX(&n->n), n->n.pxlen);
-  if (n)
-    rte_update(p->p.table, n, &p->p, &p->p, NULL);
-=======
-  n = net_find(p->p.table, n->n.prefix, n->n.pxlen);
   rte_update(&p->p, n, NULL);
->>>>>>> f48fa142
 }
 
 /* Called when alien route is discovered during scan */
