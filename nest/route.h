/*
 *	BIRD Internet Routing Daemon -- Routing Table
 *
 *	(c) 1998--2000 Martin Mares <mj@ucw.cz>
 *
 *	Can be freely distributed and used under the terms of the GNU GPL.
 */

#ifndef _BIRD_ROUTE_H_
#define _BIRD_ROUTE_H_

#include "lib/lists.h"
#include "lib/resource.h"
#include "lib/timer.h"
#include "nest/protocol.h"

struct protocol;
struct proto;
struct symbol;
struct filter;
struct cli;

/*
 *	Generic data structure for storing network prefixes. Also used
 *	for the master routing table. Currently implemented as a hash
 *	table.
 *
 *	Available operations:
 *		- insertion of new entry
 *		- deletion of entry
 *		- searching for entry by network prefix
 *		- asynchronous retrieval of fib contents
 */

struct fib_node {
  struct fib_node *next;		/* Next in hash chain */
  struct fib_iterator *readers;		/* List of readers of this node */
  byte pxlen;
  byte flags;				/* User-defined */
  byte addr_type;			/* User-defined */
  byte addr_off;			/* address data offset */
  u32 uid;				/* Unique ID based on hash */
  ip_addr prefix;			/* Address data in host order (if it fits in ip_addr length) */
};

struct fib_iterator {			/* See lib/slists.h for an explanation */
  struct fib_iterator *prev, *next;	/* Must be synced with struct fib_node! */
  byte efef;				/* 0xff to distinguish between iterator and node */
  byte pad[3];
  struct fib_node *node;		/* Or NULL if freshly merged */
  unsigned int hash;
};

struct fib;
typedef void (*fib_init_func)(struct fib_node *);
typedef u32 (*fib_hash_func)(struct fib *, void *);

struct fib {
  pool *fib_pool;			/* Pool holding all our data */
  slab *fib_slab;			/* Slab holding all fib nodes */
  struct fib_node **hash_table;		/* Node hash table */
  unsigned int hash_size;		/* Number of hash table entries (a power of two) */
  unsigned int hash_order;		/* Binary logarithm of hash_size */
  unsigned int hash_shift;		/* 16 - hash_log */
  unsigned int addr_type;		/* Type of adresses stored in fib (IPv46, VPNv46, MPLS, etc..)*/
  unsigned int addr_size;		/* Size of address data */
  unsigned int addr_off;		/* Address data offset from the structure beginning */
  unsigned int entries;			/* Number of entries */
  unsigned int entries_min, entries_max;/* Entry count limits (else start rehashing) */
  fib_init_func init;			/* Constructor */
  fib_hash_func hash_f;			/* Optional hash function */
};

void fib_init(struct fib *, pool *, unsigned node_size, unsigned hash_order, fib_init_func init);
void fib2_init(struct fib *, pool *, unsigned node_size, unsigned int addr_type, unsigned int addr_size, \
		unsigned hash_order, fib_init_func init, fib_hash_func hash_f);
void *fib_find(struct fib *, void *, int);	/* Find or return NULL if doesn't exist */
void *fib_get(struct fib *, void *, int); 	/* Find or create new if nonexistent */
void *fib_route(struct fib *, ip_addr *, int);	/* Longest-match routing lookup */
void fib_delete(struct fib *, void *);	/* Remove fib entry */
void fib_free(struct fib *);		/* Destroy the fib */
void fib_check(struct fib *);		/* Consistency check for debugging */
u32 ip_hash(struct fib *f, void *a);	/* Hashing function for RT_IP fib types */
// u32 vpn_hash(struct fib *f, void *a);	/* Hashing function for RT_VPN fib types */

void fit_init(struct fib_iterator *, struct fib *); /* Internal functions, don't call */
struct fib_node *fit_get(struct fib *, struct fib_iterator *);
void fit_put(struct fib_iterator *, struct fib_node *);

#define fib_hash(f, a)	(f)->hash_f(f, a)

#define FPREFIX(n)	((void *)(((char *)(n)) + (n)->addr_off))
#define FPREFIX_IP(n)	(&(n)->prefix)
// XXXX define FPREFIX_VPN(n)	((vpn_addr *)FPREFIX(n))
#define PROTO_FIB(x)	((x)->table->fib.addr_type)

#define FIB_WALK(fib, z) do {					\
	struct fib_node *z, **ff = (fib)->hash_table;		\
	unsigned int count = (fib)->hash_size;			\
	while (count--)						\
	  for(z = *ff++; z; z=z->next)

#define FIB_WALK_END } while (0)

#define FIB_ITERATE_INIT(it, fib) fit_init(it, fib)

#define FIB_ITERATE_START(fib, it, z) do {			\
	struct fib_node *z = fit_get(fib, it);			\
	unsigned int count = (fib)->hash_size;			\
	unsigned int hpos = (it)->hash;				\
	for(;;) {						\
	  if (!z)						\
            {							\
	       if (++hpos >= count)				\
		 break;						\
	       z = (fib)->hash_table[hpos];			\
	       continue;					\
	    }

#define FIB_ITERATE_END(z) z = z->next; } } while(0)

#define FIB_ITERATE_PUT(it, z) fit_put(it, z)

/*
 *	Master Routing Tables. Generally speaking, each of them contains a FIB
 *	with each entry pointing to a list of route entries representing routes
 *	to given network (with the selected one at the head).
 *
 *	Each of the RTE's contains variable data (the preference and protocol-dependent
 *	metrics) and a pointer to a route attribute block common for many routes).
 *
 *	It's guaranteed that there is at most one RTE for every (prefix,proto) pair.
 */

struct rtable_config {
  node n;
  char *name;
  int addr_type;			/* Type of address data stored in table (IPv46, VPNv46, etc..) */
  struct rtable *table;
  struct proto_config *krt_attached;	/* Kernel syncer attached to this table */
  int gc_max_ops;			/* Maximum number of operations before GC is run */
  int gc_min_time;			/* Minimum time between two consecutive GC runs */
  byte sorted;				/* Routes of network are sorted according to rte_better() */
};

typedef struct rtable {
  node n;				/* Node in list of all tables */
  struct fib fib;
  char *name;				/* Name of this table */
  int addr_type;			/* Type of address data stored in table (IPv46, VPNv46, etc..) */
  list hooks;				/* List of announcement hooks */
  int pipe_busy;			/* Pipe loop detection */
  int use_count;			/* Number of protocols using this table */
  struct hostcache *hostcache;
  struct rtable_config *config;		/* Configuration of this table */
  struct config *deleted;		/* Table doesn't exist in current configuration,
					 * delete as soon as use_count becomes 0 and remove
					 * obstacle from this routing table.
					 */
  struct event *rt_event;		/* Routing table event */
  int gc_counter;			/* Number of operations since last GC */
  bird_clock_t gc_time;			/* Time of last GC */
  byte gc_scheduled;			/* GC is scheduled */
  byte prune_state;			/* Table prune state, 1 -> prune is running */
  byte hcu_scheduled;			/* Hostcache update is scheduled */
  byte nhu_state;			/* Next Hop Update state */
  struct fib_iterator prune_fit;	/* Rtable prune FIB iterator */
  struct fib_iterator nhu_fit;		/* Next Hop Update FIB iterator */
} rtable;

typedef struct network {
  struct fib_node n;			/* FIB flags reserved for kernel syncer */
  struct rte *routes;			/* Available routes for this network */
} net;

struct hostcache {
  slab *slab;				/* Slab holding all hostentries */
  struct hostentry **hash_table;	/* Hash table for hostentries */
  unsigned hash_order, hash_shift;
  unsigned hash_max, hash_min;
  unsigned hash_items;
  linpool *lp;				/* Linpool for trie */
  struct f_trie *trie;			/* Trie of prefixes that might affect hostentries */
  list hostentries;			/* List of all hostentries */
  byte update_hostcache;
};

struct hostentry {
  node ln;
  ip_addr addr;				/* IP address of host, part of key */
  ip_addr link;				/* (link-local) IP address of host, used as gw
					   if host is directly attached */
  struct rtable *tab;			/* Dependent table, part of key*/
  struct hostentry *next;		/* Next in hash chain */
  unsigned hash_key;			/* Hash key */
  unsigned uc;				/* Use count */
  struct rta *src;			/* Source rta entry */
  ip_addr gw;				/* Chosen next hop */
  byte dest;				/* Chosen route destination type (RTD_...) */
  u32 igp_metric;			/* Chosen route IGP metric */
};

typedef struct rte {
  struct rte *next;
  net *net;				/* Network this RTE belongs to */
  struct announce_hook *sender;		/* Announce hook used to send the route to the routing table */
  struct rta *attrs;			/* Attributes of this route */
  byte flags;				/* Flags (REF_...) */
  byte pflags;				/* Protocol-specific flags */
  word pref;				/* Route preference */
  bird_clock_t lastmod;			/* Last modified */
  union {				/* Protocol-dependent data (metrics etc.) */
#ifdef CONFIG_RIP
    struct {
      node garbage;			/* List for garbage collection */
      byte metric;			/* RIP metric */
      u16 tag;				/* External route tag */
      struct rip_entry *entry;
    } rip;
#endif
#ifdef CONFIG_OSPF
    struct {
      u32 metric1, metric2;		/* OSPF Type 1 and Type 2 metrics */
      u32 tag;				/* External route tag */
      u32 router_id;			/* Router that originated this route */
    } ospf;
#endif
#ifdef CONFIG_BGP
    struct {
      u8 suppressed;			/* Used for deterministic MED comparison */
    } bgp;
#endif
    struct {				/* Routes generated by krt sync (both temporary and inherited ones) */
      s8 src;				/* Alleged route source (see krt.h) */
      u8 proto;				/* Kernel source protocol ID */
      u8 type;				/* Kernel route type */
      u8 seen;				/* Seen during last scan */
      u32 metric;			/* Kernel metric */
    } krt;
  } u;
} rte;

#define REF_COW		1		/* Copy this rte on write */

/* Types of routing tables/entries */
#define RT_IPV4		1
#define RT_IPV6		2
#define RT_VPN4		3
#define RT_VPN6		4
#define RT_MPLS		5

#define RT_MAX		6

/* Same tables using bit positions. Used for appropriate table linking on protocol init */
#define RTB_IPV4	(1 << RT_IPV4)
#define RTB_IPV6	(1 << RT_IPV6)
#define RTB_VPN4	(1 << RT_VPN4)
#define RTB_VPN6	(1 << RT_VPN6)
#define RTB_MPLS	(1 << RT_MPLS)

#define RTB_IP		(RTB_IPV4 | RTB_IPV6)

// XXXX these should probably go away, check their users
#define RT_IP		RT_IPV6


/* Types of route announcement, also used as flags */
#define RA_OPTIMAL	1		/* Announcement of optimal route change */
<<<<<<< HEAD
#define RA_ANY		2		/* Announcement of any route change */
=======
#define RA_ACCEPTED	2		/* Announcement of first accepted route */
#define RA_ANY		3		/* Announcement of any route change */
>>>>>>> 48cf5e84

struct config;

void rt_init(void);
void rt_preconfig(struct config *);
void rt_commit(struct config *new, struct config *old);
void rt_lock_table(rtable *);
void rt_unlock_table(rtable *);
void rt_setup(pool *, rtable *, char *, struct rtable_config *);
static inline net *net_find(rtable *tab, ip_addr addr, unsigned len) { return (net *) fib_find(&tab->fib, &addr, len); }
static inline net *net_get(rtable *tab, ip_addr addr, unsigned len) { return (net *) fib_get(&tab->fib, &addr, len); }
rte *rte_find(net *net, struct proto *p);
rte *rte_get_temp(struct rta *);
void rte_update2(struct announce_hook *ah, net *net, rte *new, struct proto *src);
static inline void rte_update(rtable *tab, net *net, struct proto *p, struct proto *src, rte *new) { rte_update2(p->main_ahook, net, new, src); }
void rte_discard(rtable *tab, rte *old);
void rte_dump(rte *);
void rte_free(rte *);
rte *rte_do_cow(rte *);
static inline rte * rte_cow(rte *r) { return (r->flags & REF_COW) ? rte_do_cow(r) : r; }
void rt_dump(rtable *);
void rt_dump_all(void);
int rt_feed_baby(struct proto *p);
void rt_feed_baby_abort(struct proto *p);
void rt_schedule_prune_all(void);
int rt_prune_loop(void);
struct rtable_config *rt_new_table(struct symbol *s, int addr_type);
static inline int rt_match(int rt, u32 rtlist) { return !rtlist || ((1 << rt)  & rtlist); }
int rt_addrsize(int addr_type); // XXXX needed?


struct rt_show_data {
  ip_addr prefix;
  unsigned pxlen;
  rtable *table;
  struct filter *filter;
  int verbose;
  struct fib_iterator fit;
  struct proto *show_protocol;
  struct proto *export_protocol;
  int export_mode, primary_only;
  struct config *running_on_config;
  int net_counter, rt_counter, show_counter;
  int stats, show_for;
};
void rt_show(struct rt_show_data *);

/*
 *	Route Attributes
 *
 *	Beware: All standard BGP attributes must be represented here instead
 *	of making them local to the route. This is needed to ensure proper
 *	construction of BGP route attribute lists.
 */

/* Multipath next-hop */
struct mpnh {
  ip_addr gw;				/* Next hop */
  struct iface *iface;			/* Outgoing interface */
  struct mpnh *next;
  unsigned char weight;
};

typedef struct rta {
  struct rta *next, **pprev;		/* Hash chain */
  struct proto *proto;			/* Protocol instance that originally created the route */
  unsigned uc;				/* Use count */
  byte source;				/* Route source (RTS_...) */
  byte scope;				/* Route scope (SCOPE_... -- see ip.h) */
  byte cast;				/* Casting type (RTC_...) */
  byte dest;				/* Route destination type (RTD_...) */
  byte flags;				/* Route flags (RTF_...), now unused */
  byte aflags;				/* Attribute cache flags (RTAF_...) */
  u16 hash_key;				/* Hash over important fields */
  u32 igp_metric;			/* IGP metric to next hop (for iBGP routes) */
  ip_addr gw;				/* Next hop */
  ip_addr from;				/* Advertising router */
  struct hostentry *hostentry;		/* Hostentry for recursive next-hops */
  struct iface *iface;			/* Outgoing interface */
  struct mpnh *nexthops;		/* Next-hops for multipath routes */
  struct ea_list *eattrs;		/* Extended Attribute chain */
} rta;

#define RTS_DUMMY 0			/* Dummy route to be removed soon */
#define RTS_STATIC 1			/* Normal static route */
#define RTS_INHERIT 2			/* Route inherited from kernel */
#define RTS_DEVICE 3			/* Device route */
#define RTS_STATIC_DEVICE 4		/* Static device route */
#define RTS_REDIRECT 5			/* Learned via redirect */
#define RTS_RIP 6			/* RIP route */
#define RTS_OSPF 7			/* OSPF route */
#define RTS_OSPF_IA 8			/* OSPF inter-area route */
#define RTS_OSPF_EXT1 9			/* OSPF external route type 1 */
#define RTS_OSPF_EXT2 10		/* OSPF external route type 2 */
#define RTS_BGP 11			/* BGP route */
#define RTS_PIPE 12			/* Inter-table wormhole */

#define RTC_UNICAST 0
#define RTC_BROADCAST 1
#define RTC_MULTICAST 2
#define RTC_ANYCAST 3			/* IPv6 Anycast */

#define RTD_ROUTER 0			/* Next hop is neighbor router */
#define RTD_DEVICE 1			/* Points to device */
#define RTD_BLACKHOLE 2			/* Silently drop packets */
#define RTD_UNREACHABLE 3		/* Reject as unreachable */
#define RTD_PROHIBIT 4			/* Administratively prohibited */
#define RTD_MULTIPATH 5			/* Multipath route (nexthops != NULL) */
#define RTD_NONE 6			/* Invalid RTD */

					/* Flags for net->n.flags, used by kernel syncer */
#define KRF_INSTALLED 0x80		/* This route should be installed in the kernel */
#define KRF_SYNC_ERROR 0x40		/* Error during kernel table synchronization */

#define RTAF_CACHED 1			/* This is a cached rta */

#define IGP_METRIC_UNKNOWN 0x80000000	/* Default igp_metric used when no other
					   protocol-specific metric is availabe */

/*
 *	Extended Route Attributes
 */

typedef struct eattr {
  word id;				/* EA_CODE(EAP_..., protocol-dependent ID) */
  byte flags;				/* Protocol-dependent flags */
  byte type;				/* Attribute type and several flags (EAF_...) */
  union {
    u32 data;
    struct adata *ptr;			/* Attribute data elsewhere */
  } u;
} eattr;

#define EAP_GENERIC 0			/* Generic attributes */
#define EAP_BGP 1			/* BGP attributes */
#define EAP_RIP 2			/* RIP */
#define EAP_OSPF 3			/* OSPF */
#define EAP_KRT 4			/* Kernel route attributes */
#define EAP_MAX 5

#define EA_CODE(proto,id) (((proto) << 8) | (id))
#define EA_PROTO(ea) ((ea) >> 8)
#define EA_ID(ea) ((ea) & 0xff)

#define EA_GEN_IGP_METRIC EA_CODE(EAP_GENERIC, 0)

#define EA_CODE_MASK 0xffff
#define EA_ALLOW_UNDEF 0x10000		/* ea_find: allow EAF_TYPE_UNDEF */

#define EAF_TYPE_MASK 0x0f		/* Mask with this to get type */
#define EAF_TYPE_INT 0x01		/* 32-bit signed integer number */
#define EAF_TYPE_OPAQUE 0x02		/* Opaque byte string (not filterable) */
#define EAF_TYPE_IP_ADDRESS 0x04	/* IP address */
#define EAF_TYPE_ROUTER_ID 0x05		/* Router ID (IPv4 address) */
#define EAF_TYPE_AS_PATH 0x06		/* BGP AS path (encoding per RFC 1771:4.3) */
#define EAF_TYPE_INT_SET 0x0a		/* Set of u32's (e.g., a community list) */
#define EAF_TYPE_EC_SET 0x0e		/* Set of pairs of u32's - ext. community list */
#define EAF_TYPE_UNDEF 0x0f		/* `force undefined' entry */
#define EAF_EMBEDDED 0x01		/* Data stored in eattr.u.data (part of type spec) */
#define EAF_VAR_LENGTH 0x02		/* Attribute length is variable (part of type spec) */
#define EAF_ORIGINATED 0x40		/* The attribute has originated locally */
#define EAF_TEMP 0x80			/* A temporary attribute (the one stored in the tmp attr list) */

struct adata {
  unsigned int length;			/* Length of data */
  byte data[0];
};

typedef struct ea_list {
  struct ea_list *next;			/* In case we have an override list */
  byte flags;				/* Flags: EALF_... */
  byte rfu;
  word count;				/* Number of attributes */
  eattr attrs[0];			/* Attribute definitions themselves */
} ea_list;

#define EALF_SORTED 1			/* Attributes are sorted by code */
#define EALF_BISECT 2			/* Use interval bisection for searching */
#define EALF_CACHED 4			/* Attributes belonging to cached rta */

eattr *ea_find(ea_list *, unsigned ea);
int ea_get_int(ea_list *, unsigned ea, int def);
void ea_dump(ea_list *);
void ea_sort(ea_list *);		/* Sort entries in all sub-lists */
unsigned ea_scan(ea_list *);		/* How many bytes do we need for merged ea_list */
void ea_merge(ea_list *from, ea_list *to); /* Merge sub-lists to allocated buffer */
int ea_same(ea_list *x, ea_list *y);	/* Test whether two ea_lists are identical */
unsigned int ea_hash(ea_list *e);	/* Calculate 16-bit hash value */
ea_list *ea_append(ea_list *to, ea_list *what);

int mpnh__same(struct mpnh *x, struct mpnh *y); /* Compare multipath nexthops */
static inline int mpnh_same(struct mpnh *x, struct mpnh *y)
{ return (x == y) || mpnh__same(x, y); }

void rta_init(void);
rta *rta_lookup(rta *);			/* Get rta equivalent to this one, uc++ */
static inline rta *rta_clone(rta *r) { r->uc++; return r; }
void rta__free(rta *r);
static inline void rta_free(rta *r) { if (r && !--r->uc) rta__free(r); }
void rta_dump(rta *);
void rta_dump_all(void);
void rta_show(struct cli *, rta *, ea_list *);
void rta_set_recursive_next_hop(rtable *dep, rta *a, rtable *tab, ip_addr *gw, ip_addr *ll);

/*
 * rta_set_recursive_next_hop() acquires hostentry from hostcache and
 * fills rta->hostentry field.  New hostentry has zero use
 * count. Cached rta locks its hostentry (increases its use count),
 * uncached rta does not lock it. Hostentry with zero use count is
 * removed asynchronously during host cache update, therefore it is
 * safe to hold such hostentry temorarily. Hostentry holds a lock for
 * a 'source' rta, mainly to share multipath nexthops. There is no
 * need to hold a lock for hostentry->dep table, because that table
 * contains routes responsible for that hostentry, and therefore is
 * non-empty if given hostentry has non-zero use count. The protocol
 * responsible for routes with recursive next hops should also hold a
 * lock for a table governing that routes (argument tab to
 * rta_set_recursive_next_hop()).
 */

static inline void rt_lock_hostentry(struct hostentry *he) { if (he) he->uc++; }
static inline void rt_unlock_hostentry(struct hostentry *he) { if (he) he->uc--; }


extern struct protocol *attr_class_to_protocol[EAP_MAX];

/*
 *	Default protocol preferences
 */

#define DEF_PREF_DIRECT	    	240	/* Directly connected */
#define DEF_PREF_STATIC		200	/* Static route */
#define DEF_PREF_OSPF		150	/* OSPF intra-area, inter-area and type 1 external routes */
#define DEF_PREF_RIP		120	/* RIP */
#define DEF_PREF_BGP		100	/* BGP */
#define DEF_PREF_PIPE		70	/* Routes piped from other tables */
#define DEF_PREF_INHERITED	10	/* Routes inherited from other routing daemons */


/*
 *	Route Origin Authorization
 */

struct roa_item {
  u32 asn;
  byte maxlen;
  byte src;
  struct roa_item *next;
};

struct roa_node {
  struct fib_node n;
  struct roa_item *items;
  // u32 cached_asn;
};

struct roa_table {
  node n;				/* Node in roa_table_list */
  struct fib fib;
  char *name;				/* Name of this ROA table */
  struct roa_table_config *cf;		/* Configuration of this ROA table */
};

struct roa_item_config {
  ip_addr prefix;
  byte pxlen, maxlen;
  u32 asn;
  struct roa_item_config *next;
};

struct roa_table_config {
  node n;				/* Node in config->rpa_tables */
  char *name;				/* Name of this ROA table */
  struct roa_table *table;

  struct roa_item_config *roa_items;	/* Preconfigured ROA items */

  // char *filename;
  // int gc_max_ops;			/* Maximum number of operations before GC is run */
  // int gc_min_time;			/* Minimum time between two consecutive GC runs */
};

struct roa_show_data {
  struct fib_iterator fit;
  struct roa_table *table;
  ip_addr prefix;
  byte pxlen;
  byte mode;				/* ROA_SHOW_* values */
  u32 asn;				/* Filter ASN, 0 -> all */
};

#define ROA_UNKNOWN	0
#define ROA_VALID	1
#define ROA_INVALID	2

#define ROA_SRC_ANY	0
#define ROA_SRC_CONFIG	1
#define ROA_SRC_DYNAMIC	2

#define ROA_SHOW_ALL	0
#define ROA_SHOW_PX	1
#define ROA_SHOW_IN	2
#define ROA_SHOW_FOR	3

extern struct roa_table *roa_table_default;

void roa_add_item(struct roa_table *t, ip_addr prefix, byte pxlen, byte maxlen, u32 asn, byte src);
void roa_delete_item(struct roa_table *t, ip_addr prefix, byte pxlen, byte maxlen, u32 asn, byte src);
void roa_flush(struct roa_table *t, byte src);
byte roa_check(struct roa_table *t, ip_addr prefix, byte pxlen, u32 asn);
struct roa_table_config * roa_new_table_config(struct symbol *s);
void roa_add_item_config(struct roa_table_config *rtc, ip_addr prefix, byte pxlen, byte maxlen, u32 asn);
void roa_init(void);
void roa_preconfig(struct config *c);
void roa_commit(struct config *new, struct config *old);
void roa_show(struct roa_show_data *d);


#endif<|MERGE_RESOLUTION|>--- conflicted
+++ resolved
@@ -266,12 +266,8 @@
 
 /* Types of route announcement, also used as flags */
 #define RA_OPTIMAL	1		/* Announcement of optimal route change */
-<<<<<<< HEAD
-#define RA_ANY		2		/* Announcement of any route change */
-=======
 #define RA_ACCEPTED	2		/* Announcement of first accepted route */
 #define RA_ANY		3		/* Announcement of any route change */
->>>>>>> 48cf5e84
 
 struct config;
 
