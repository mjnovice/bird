/*
 *	BIRD -- OSPF
 *
 *	(c) 2000--2004 Ondrej Filip <feela@network.cz>
 *
 *	Can be freely distributed and used under the terms of the GNU GPL.
 */

#include "ospf.h"


/*
struct ospf_lsupd_packet
{
  struct ospf_packet hdr;
  // union ospf_auth auth;

  u32 lsa_count;
  void lsas[];
};
*/


/* Beware of unaligned access */
void ospf_dump_lsahdr(struct proto_ospf *po, struct ospf_lsa_header *lsa_n)
{
  struct ospf_lsa_header lsa;
  u32 lsa_type;

  lsa_ntoh_hdr(lsa_n, &lsa);
  lsa_type = lsa_get_type(po, lsa.type_raw);

  log(L_TRACE "%s:     LSA      Type: %04x, Id: %R, Rt: %R, Age: %u, Seq: %08x, Sum: %04x",
      po->proto.name, lsa_type, lsa.id, lsa.rt, lsa.age, lsa.sn, lsa.checksum);
}

void ospf_dump_common(struct proto_ospf *po, struct ospf_packet *pkt)
{
  struct proto *p = &po->proto;
  log(L_TRACE "%s:     length   %d", p->name, ntohs(pkt->length));
  log(L_TRACE "%s:     router   %R", p->name, ntohl(pkt->routerid));
}

static inline unsigned
ospf_lsupd_hdrlen(struct proto_ospf *po)
{
  return ospf_pkt_hdrlen(po) + 4; /* + u32 lsa count field */
}

static inline u32
ospf_lsupd_get_lsa_count(struct ospf_packet *pkt, unsigned hdrlen)
{
  u32 *c = ((void *) pkt) + hdrlen - 4;
  return ntohl(*c);
}

static inline void
ospf_lsupd_set_lsa_count(struct ospf_packet *pkt, unsigned hdrlen, u32 val)
{
  u32 *c = ((void *) pkt) + hdrlen - 4;
  *c = htonl(val);
}

static inline void
ospf_lsupd_body(struct proto_ospf *po, struct ospf_packet *pkt,
		unsigned *offset, unsigned *bound, unsigned *lsa_count)
{
  unsigned hlen = ospf_lsupd_hdrlen(po);
  *offset = hlen;
  *bound = ntohs(pkt->length) - sizeof(struct ospf_lsa_header);
  *lsa_count = ospf_lsupd_get_lsa_count(pkt, hlen);
}

static void ospf_lsupd_dump(struct proto_ospf *po, struct ospf_packet *pkt)
{
  struct proto *p = &po->proto;

  ASSERT(pkt->type == LSUPD_P);
  ospf_dump_common(po, pkt);

  /* We know that ntohs(pkt->length) >= sizeof(struct ospf_lsa_header) */
  unsigned offset, bound, i, lsa_count, lsalen;
  ospf_lsupd_body(po, pkt, &offset, &bound, &lsa_count);

  for (i = 0; i < lsa_count; i++)
    {
      if (offset > bound)
	{
	  log(L_TRACE "%s:     LSA      invalid", p->name);
	  return;
	}

      struct ospf_lsa_header *lsa = ((void *) pkt) + offset;
      ospf_dump_lsahdr(po, lsa);
      lsalen = ntohs(lsa->length);
      offset += lsalen;

      if (((lsalen % 4) != 0) || (lsalen <= sizeof(struct ospf_lsa_header)))
	{
	  log(L_TRACE "%s:     LSA      invalid", p->name);
	  return;
	}
    }
}


static inline void
ospf_lsa_lsrt_up(struct top_hash_entry *en, struct ospf_neighbor *n)
{
  struct top_hash_entry *ret = ospf_hash_get_entry(n->lsrth, en);

  if (! ospf_hash_is_new(ret))
    s_rem_node(SNODE ret);

  s_add_tail(&n->lsrtl, SNODE ret);
  memcpy(&ret->lsa, &en->lsa, sizeof(struct ospf_lsa_header));
}

static inline int
ospf_lsa_lsrt_down(struct top_hash_entry *en, struct ospf_neighbor *n)
{
  struct top_hash_entry *ret = ospf_hash_find_entry(n->lsrth, en);

  if (ret)
  {
    s_rem_node(SNODE ret);
    ospf_hash_delete(n->lsrth, ret);
    return 1;
  }

  return 0;
}


static void ospf_lsupd_flood_ifa(struct proto_ospf *po, struct ospf_iface *ifa, struct top_hash_entry *en);


static inline int
ospf_addr_is_local(struct proto_ospf *po, struct ospf_area *oa, ip_addr ip)
{
  struct ospf_iface *ifa;
  WALK_LIST(ifa, po->iface_list)
<<<<<<< HEAD
    if ((ifa->oa == oa) && ifa->addr && ipa_equal(ifa->addr->ip, ip))
      return 1;
=======
  {
    if (ifa->stub)
      continue;

    if (! ospf_lsa_flooding_allowed(hh, domain, ifa))
      continue;

    DBG("Wanted to flood LSA: Type: %u, ID: %R, RT: %R, SN: 0x%x, Age %u\n",
	hh->type, hh->id, hh->rt, hh->sn, hh->age);

    ret = 0;
    WALK_LIST(nn, ifa->neigh_list)
    {
      /* 13.3 (1a) */
      if (nn->state < NEIGHBOR_EXCHANGE)
	continue;

      /* 13.3 (1b) */
      if (nn->state < NEIGHBOR_FULL)
      {
	if ((en = ospf_hash_find_header(nn->lsrqh, domain, hh)) != NULL)
	{
	  DBG("That LSA found in lsreq list for neigh %R\n", nn->rid);

	  switch (lsa_comp(hh, &en->lsa))
	  {
	  case CMP_OLDER:
	    continue;
	    break;
	  case CMP_SAME:
	    s_rem_node(SNODE en);
	    if (en->lsa_body != NULL)
	      mb_free(en->lsa_body);
	    en->lsa_body = NULL;
	    DBG("Removing from lsreq list for neigh %R\n", nn->rid);
	    ospf_hash_delete(nn->lsrqh, en);
	    if ((EMPTY_SLIST(nn->lsrql)) && (nn->state == NEIGHBOR_LOADING))
	      ospf_neigh_sm(nn, INM_LOADDONE);
	    continue;
	    break;
	  case CMP_NEWER:
	    s_rem_node(SNODE en);
	    if (en->lsa_body != NULL)
	      mb_free(en->lsa_body);
	    en->lsa_body = NULL;
	    DBG("Removing from lsreq list for neigh %R\n", nn->rid);
	    ospf_hash_delete(nn->lsrqh, en);
	    if ((EMPTY_SLIST(nn->lsrql)) && (nn->state == NEIGHBOR_LOADING))
	      ospf_neigh_sm(nn, INM_LOADDONE);
	    break;
	  default:
	    bug("Bug in lsa_comp?");
	  }
	}
      }

      /* 13.3 (1c) */
      if (nn == n)
	continue;

      /* 13.3 (1d) */
      if (rtl)
      {
	/* In OSPFv3, there should be check whether receiving router understand
	   that type of LSA (for LSA types with U-bit == 0). But as we does not support
	   any optional LSA types, this is not needed yet */

	if ((en = ospf_hash_find_header(nn->lsrth, domain, hh)) == NULL)
	{
	  en = ospf_hash_get_header(nn->lsrth, domain, hh);
	}
	else
	{
	  s_rem_node(SNODE en);
	}
	s_add_tail(&nn->lsrtl, SNODE en);
	memcpy(&en->lsa, hh, sizeof(struct ospf_lsa_header));
	DBG("Adding that LSA for flood to %I\n", nn->ip);
      }
      else
      {
	if ((en = ospf_hash_find_header(nn->lsrth, domain, hh)) != NULL)
	{
	  s_rem_node(SNODE en);
	  ospf_hash_delete(nn->lsrth, en);
	}
      }

      ret = 1;
    }

    if (ret == 0)
      continue;			/* pg 150 (2) */

    if (n && (n->ifa == ifa))
    {
      if ((n->rid == ifa->drid) || n->rid == ifa->bdrid)
	continue;		/* pg 150 (3) */
      if (ifa->state == OSPF_IS_BACKUP)
	continue;		/* pg 150 (4) */
      retval = 1;
    }

    {
      u16 len, age;
      struct ospf_lsupd_packet *pk;
      struct ospf_packet *op;
      struct ospf_lsa_header *lh;

      pk = ospf_tx_buffer(ifa);
      op = &pk->ospf_packet;

      ospf_pkt_fill_hdr(ifa, pk, LSUPD_P);
      pk->lsano = htonl(1);

      /* Check iface buffer size */
      int len2 = sizeof(struct ospf_lsupd_packet) + (hn ? ntohs(hn->length) : hh->length);
      if (len2 > ospf_pkt_bufsize(ifa))
      {
	/* Cannot fit in a tx buffer, skip that iface */
	log(L_ERR "OSPF: LSA too large to flood on %s (Type: %04x, Id: %R, Rt: %R)", 
	    ifa->iface->name, hh->type, hh->id, hh->rt);
	continue;
      }

      lh = (struct ospf_lsa_header *) (pk + 1);

      /* Copy LSA into the packet */
      if (hn)
      {
	memcpy(lh, hn, ntohs(hn->length));
      }
      else
      {
	u8 *help;
	struct top_hash_entry *en;

	htonlsah(hh, lh);
	help = (u8 *) (lh + 1);
	en = ospf_hash_find_header(po->gr, domain, hh);
	htonlsab(en->lsa_body, help, hh->length - sizeof(struct ospf_lsa_header));
      }

      len = sizeof(struct ospf_lsupd_packet) + ntohs(lh->length);

      age = ntohs(lh->age);
      age += ifa->inftransdelay;
      if (age > LSA_MAXAGE)
	age = LSA_MAXAGE;
      lh->age = htons(age);

      op->length = htons(len);

      OSPF_PACKET(ospf_dump_lsupd, pk, "LSUPD packet flooded via %s", ifa->iface->name);

      switch (ifa->type)
      {
      case OSPF_IT_BCAST:
	if ((ifa->state == OSPF_IS_BACKUP) || (ifa->state == OSPF_IS_DR))
	  ospf_send_to_all(ifa);
	else if (ifa->cf->real_bcast)
	  ospf_send_to_bdr(ifa);
	else
	  ospf_send_to(ifa, AllDRouters);
	break;

      case OSPF_IT_NBMA:
	if ((ifa->state == OSPF_IS_BACKUP) || (ifa->state == OSPF_IS_DR))
	  ospf_send_to_agt(ifa, NEIGHBOR_EXCHANGE);
	else
	  ospf_send_to_bdr(ifa);
	break;

      case OSPF_IT_PTP:
	ospf_send_to_all(ifa);
	break;

      case OSPF_IT_PTMP:
	ospf_send_to_agt(ifa, NEIGHBOR_EXCHANGE);
	break;

      case OSPF_IT_VLINK:
	ospf_send_to(ifa, ifa->vip);
	break;
>>>>>>> 1fba34a7

  return 0;
}

static void
ospf_lsupd_handle_self_originated_lsa()
{
  // XXXX

<<<<<<< HEAD
  /* 13. (5a) - handle MinLSArrival timeout */
=======
	/* LSA is larger than MTU, check buffer size */
	if (len2 > ospf_pkt_bufsize(n->ifa))
	{
	  /* Cannot fit in a tx buffer, skip that */
	  log(L_ERR "OSPF: LSA too large to send (Type: %04x, Id: %R, Rt: %R)", 
	      lsr->lsh.type, lsr->lsh.id, lsr->lsh.rt);
	  lsr = NODE_NEXT(lsr);
	  continue;
	}
      }
>>>>>>> 1fba34a7

  /* pg 145 (5f) - premature aging of self originated lsa */
  /*
  if ((lsa.age == LSA_MAXAGE) && (lsa.sn == LSA_MAXSEQNO))
  {
    ospf_lsack_enqueue(n, lsa_n, ACKL_DIRECT);
    return;
  }

  OSPF_TRACE(D_EVENTS, "Received old self-originated LSA (Type: %04x, Id: %R, Rt: %R)",
	     lsa_type, lsa.id, lsa.rt);

  if (en)
  {
    OSPF_TRACE(D_EVENTS, "Reflooding new self-originated LSA with newer sequence number");
    en->lsa.sn = lsa.sn + 1;
    en->lsa.age = 0;
    en->inst_t = now;
    en->ini_age = 0;
    lsasum_calculate(&en->lsa, en->lsa_body);
    ospf_lsupd_flood(po, NULL, NULL, &en->lsa, lsa_domain, 1);
  }
  else
  {
    OSPF_TRACE(D_EVENTS, "Premature aging it");
    lsa.age = LSA_MAXAGE;
    lsa.sn = LSA_MAXSEQNO;
    lsa_n->age = htons(LSA_MAXAGE);
    lsa_n->sn = htonl(LSA_MAXSEQNO);
    lsasum_check(lsa_n, (lsa_n + 1)); */	/* It also calculates chsum! */ /*
    lsa.checksum = ntohs(lsa_n->checksum);
    ospf_lsupd_flood(po, NULL, lsa_n, &lsa, lsa_domain, 0);
  }
*/
}

void
ospf_lsupd_receive(struct ospf_packet *pkt, struct ospf_iface *ifa,
		   struct ospf_neighbor *n)
{
  struct proto_ospf *po = ifa->oa->po;
  struct proto *p = &po->proto;

  unsigned sendreq = 1; /* XXXX ?? */

  unsigned plen = ntohs(pkt->length);
  if (plen < (ospf_lsupd_hdrlen(po) + sizeof(struct ospf_lsa_header)))
  {
    log(L_ERR "OSPF: Bad LSUPD packet from %I - too short (%u B)", n->ip, plen);
    return;
  }

  OSPF_PACKET(ospf_lsupd_dump, pkt, "LSUPD packet received from %I via %s", n->ip, ifa->iface->name);

  if (n->state < NEIGHBOR_EXCHANGE)
  {
    OSPF_TRACE(D_PACKETS, "Received lsupd in lesser state than EXCHANGE from (%I)", n->ip);
    return;
  }

  ospf_neigh_sm(n, INM_HELLOREC);	/* Questionable */

  unsigned offset, bound, i, lsa_count;
  ospf_lsupd_body(po, pkt, &offset, &bound, &lsa_count);

  for (i = 0; i < lsa_count; i++)
  {
    struct ospf_lsa_header lsa, *lsa_n;
    struct top_hash_entry *en;
    u32 lsa_len, lsa_type, lsa_domain;

    if (offset > bound)
    {
      log(L_WARN "OSPF: Received LSUPD from %I is too short", n->ip);
      ospf_neigh_sm(n, INM_BADLSREQ);
      return;
    }

    /* LSA header in network order */
    lsa_n = ((void *) pkt) + offset;
    lsa_len = ntohs(lsa_n->length);
    offset += lsa_len;
 
    if ((offset > plen) || ((lsa_len % 4) != 0) ||
	(lsa_len <= sizeof(struct ospf_lsa_header)))
    {
      log(L_WARN "%s: Received LSA from %I with bad length", p->name, n->ip);
      ospf_neigh_sm(n, INM_BADLSREQ);
      break;
    }

    /* RFC 2328 13. (1) - validate LSA checksum */
    u16 chsum = lsa_n->checksum;
    if (chsum != lsasum_check(lsa_n, NULL))
    {
      log(L_WARN "%s: Received LSA from %I with bad checskum: %x %x",
	  p->name, n->ip, chsum, lsa_n->checksum);
      continue;
    }

    /* LSA header in host order */
    lsa_ntoh_hdr(lsa_n, &lsa);
    lsa_xxxxtype(lsa.type_raw, ifa, &lsa_type, &lsa_domain);

    DBG("Update Type: %04x, Id: %R, Rt: %R, Sn: 0x%08x, Age: %u, Sum: %u\n",
	lsa_type, lsa.id, lsa.rt, lsa.sn, lsa.age, lsa.checksum);

    /* RFC 2328 13. (2) */
    if (!lsa_type)
    {
      log(L_WARN "%s: Received unknown LSA type from %I", p->name, n->ip);
      continue;
    }

    /* RFC 5340 4.5.1 (2) and RFC 2328 13. (3) */
    if ((LSA_SCOPE(lsa_type) == LSA_SCOPE_AS) && !oa_is_ext(ifa->oa))
    {
      log(L_WARN "%s: Received LSA with AS scope in stub area from %I", p->name, n->ip);
      continue;
    }

    /* RFC 5340 4.5.1 (3) */
    if (LSA_SCOPE(lsa_type) == LSA_SCOPE_RES)
    {
      log(L_WARN "%s: Received LSA with invalid scope from %I", p->name, n->ip);
      continue;
    }

    /* Find local copy of LSA in link state database */
    en = ospf_hash_find(po->gr, lsa_domain, lsa.id, lsa.rt, lsa_type);

#ifdef LOCAL_DEBUG
    if (en)
      DBG("I have Type: %04x, Id: %R, Rt: %R, Sn: 0x%08x, Age: %u, Sum: %u\n",
	  en->lsa_type, en->lsa.id, en->lsa.rt, en->lsa.sn, en->lsa.age, en->lsa.checksum);
#endif

    /* 13. (4) - ignore maxage LSA if i have no local copy */
    if ((lsa.age == LSA_MAXAGE) && !en && can_flush_lsa(po))
    {
      /* 13.5. - schedule ACKs (tbl 19, case 5) */ 
      ospf_lsack_enqueue(n, lsa_n, ACKL_DIRECT);
      continue;
    }

    /* 13. (5) - received LSA is newer (or no local copy) */
    if (!en || (lsa_comp(&lsa, &en->lsa) == CMP_NEWER))
    {
      /* 13. (5f) - handle self-originated LSAs, see also 13.4. */
      if ((lsa.rt == po->router_id) ||
	  (ospf_is_v2(po) && (lsa_type == LSA_T_NET) && ospf_addr_is_local(po, ifa->oa, ipa_from_u32(lsa.id))))
      {
	ospf_lsupd_handle_self_originated_lsa();
	continue;
      }

      /* 13. (5a) - enforce minimum time between updates */
      /* Note that en was received via flooding, because local LSAs are handled above */
      if (en && ((now - en->inst_t) <= MINLSARRIVAL))
      {
	OSPF_TRACE(D_EVENTS, "Skipping LSA received in less that MinLSArrival");
	sendreq = 0;
	continue;
      }

      /* 13. (5c) - remove old LSA from all retransmission lists */
      /* Must be done before (5b), otherwise it also removes the new entries from (5b) */
      if (en)
      {
	struct ospf_iface *ifi;
	struct ospf_neighbor *ni;

	WALK_LIST(ifi, po->iface_list)
	  WALK_LIST(ni, ifi->neigh_list)
	    if (ni->state > NEIGHBOR_EXSTART)
	      ospf_lsa_lsrt_down(en, ni);
      }

      /* 13. (5d) - install new LSA into database */
      int blen = lsa.length - sizeof(struct ospf_lsa_header);
      void *body = mb_alloc(p->pool, blen);
      lsa_ntoh_body(lsa_n + 1, body, blen);

      en = ospf_install_lsa(po, &lsa, lsa_domain, body);

      /*
      XXXX

      if (lsa_validate(&lsa, lsa_type, ospf_is_v2(po), body) == 0)
      {
	log(L_WARN "Received invalid LSA from %I", n->ip);
	mb_free(body);
	continue;
      }
      */


      /* 13. (5b) - flood new LSA */
      int flood_back = ospf_lsupd_flood(po, en, n);

      /* 13.5. - schedule ACKs (tbl 19, cases 1+2) */ 
      if (! flood_back)
	if ((ifa->state != OSPF_IS_BACKUP) || (n->rid == ifa->drid))
	  ospf_lsack_enqueue(n, lsa_n, ACKL_DELAY);

      /* RFC 5340 4.4.3. events 6+7 */
      if ((lsa_type == LSA_T_LINK) && (ifa->state == OSPF_IS_DR))
	schedule_net_lsa(ifa);

      continue;
    }

    /* FIXME pg145 (6) */

    /* 13. (7) - received LSA is same */
    if (lsa_comp(&lsa, &en->lsa) == CMP_SAME)
    {
      /* Duplicate LSA, treat as implicit ACK */
      int implicit_ack = ospf_lsa_lsrt_down(en, n);

      /* 13.5. - schedule ACKs (tbl 19, cases 3+4) */ 
      if (implicit_ack)
      {
	if ((ifa->state == OSPF_IS_BACKUP) && (n->rid == ifa->drid))
	  ospf_lsack_enqueue(n, lsa_n, ACKL_DELAY);
      }
      else
	ospf_lsack_enqueue(n, lsa_n, ACKL_DIRECT);

      sendreq = 0;
      continue;
    }

    /* 13. (8) - received LSA is older */
    {
      /* Seqnum is wrapping, wait until it is flushed */
      if ((en->lsa.age == LSA_MAXAGE) && (en->lsa.sn == LSA_MAXSEQNO))
	continue;

      /* Send newer local copy back to neighbor */
      /* FIXME - check for MinLSArrival ? */
      ospf_lsupd_send(n, &en, 1);
    }
  }

  /* Send direct LSAs */
  ospf_lsack_send(n, ACKL_DIRECT);

  if (sendreq && (n->state == NEIGHBOR_LOADING))
  {
    ospf_lsreq_send(n);		/* Ask for another part of neighbor's database */
  }
}


/**
 * ospf_lsupd_flood - send received or generated LSA to the neighbors
 * @po: OSPF protocol
 * @en: LSA entry
 * @from: neighbor than sent this LSA (or NULL if LSA is local)
 *
 * return value - was the LSA flooded back?
 */

int
ospf_lsupd_flood(struct proto_ospf *po, struct top_hash_entry *en, struct ospf_neighbor *from)
{
  struct ospf_iface *ifa;
  struct ospf_neighbor *n;

  int back = 0;
  WALK_LIST(ifa, po->iface_list)
  {
    if (ifa->stub)
      continue;

    if (! lsa_flooding_allowed(en->lsa_type, en->domain, ifa))
      continue;

    DBG("Wanted to flood LSA: Type: %u, ID: %R, RT: %R, SN: 0x%x, Age %u\n",
	hh->type, hh->id, hh->rt, hh->sn, hh->age);

    int used = 0;
    WALK_LIST(n, ifa->neigh_list)
    {
      /* 13.3 (1a) */
      if (n->state < NEIGHBOR_EXCHANGE)
	continue;

      /* 13.3 (1b) */
      if (n->state < NEIGHBOR_FULL)
      {
	struct top_hash_entry *req = ospf_hash_find_entry(n->lsrqh, en);
	if (req != NULL)
	{
	  int cmp = lsa_comp(&en->lsa, &req->lsa);

	  /* If same or newer, remove LSA from the link state request list */
	  if (cmp > CMP_OLDER)
	  {
	    s_rem_node(SNODE req);
	    ospf_hash_delete(n->lsrqh, req);
	    if ((EMPTY_SLIST(n->lsrql)) && (n->state == NEIGHBOR_LOADING))
	      ospf_neigh_sm(n, INM_LOADDONE);
	  }

	  /* If older or same, skip processing of this LSA */
	  if (cmp < CMP_NEWER)
	    continue;
	}
      }

      /* 13.3 (1c) */
      if (n == from)
	continue;

      /* In OSPFv3, there should be check whether receiving router understand
	 that type of LSA (for LSA types with U-bit == 0). But as we do not support
	 any optional LSA types, this is not needed yet */

      /* 13.3 (1d) - add LSA to the link state retransmission list */
      ospf_lsa_lsrt_up(en, n);

      used = 1;
    }

    /* 13.3 (2) */
    if (!used)
      continue;

    if (from && (from->ifa == ifa))
    {
      /* 13.3 (3) */
      if ((from->rid == ifa->drid) || from->rid == ifa->bdrid)
	continue;

      /* 13.3 (4) */
      if (ifa->state == OSPF_IS_BACKUP)
	continue;

      back = 1;
    }

    /* 13.3 (5) - finally flood the packet */
    ospf_lsupd_flood_ifa(po, ifa, en);
  }

  return back;
}

static int
ospf_lsupd_prepare(struct proto_ospf *po, struct ospf_iface *ifa,
		   struct top_hash_entry **lsa_list, unsigned lsa_count)
{
  struct ospf_packet *pkt;
  unsigned hlen, pos, i, maxsize;

  pkt = ospf_tx_buffer(ifa);
  hlen = ospf_lsupd_hdrlen(po);
  maxsize = ospf_pkt_maxsize(ifa);

  ospf_pkt_fill_hdr(ifa, pkt, LSUPD_P);
  pos = hlen;

  for (i = 0; i < lsa_count; i++)
  {
    struct top_hash_entry *en = lsa_list[i];
    unsigned len = en->lsa.length;

    if ((pos + len) > maxsize)
    {
      /* The packet if full, stop adding LSAs and sent it */
      if (i > 0)
	break;

      /* LSA is larger than MTU, check buffer size */
      if ((pos + len) > ospf_pkt_bufsize(ifa))
      {
	/* Cannot fit in a tx buffer, skip that */
	log(L_WARN "OSPF: LSA too large to send (Type: %04x, Id: %R, Rt: %R)", 
	    en->lsa_type, en->lsa.id, en->lsa.rt);
	XXXX();
	continue;
      }
    }

    struct ospf_lsa_header *buf = ((void *) pkt) + pos;
    lsa_hton_hdr(&en->lsa, buf);
    lsa_hton_body(en->lsa_body, ((void *) buf) + sizeof(struct ospf_lsa_header),
		  len - sizeof(struct ospf_lsa_header));
    buf->age = htons(MIN(en->lsa.age + ifa->inftransdelay, LSA_MAXAGE));

    pos += len;
  }
   
  ospf_lsupd_set_lsa_count(pkt, hlen, i);
  pkt->length = htons(pos);

  return i;
}


static void
ospf_lsupd_flood_ifa(struct proto_ospf *po, struct ospf_iface *ifa, struct top_hash_entry *en)
{
  ospf_lsupd_prepare(po, ifa, &en, 1);

  OSPF_PACKET(ospf_lsupd_dump, ospf_tx_buffer(ifa),
	      "LSUPD packet flooded via %s", ifa->iface->name);

  switch (ifa->type)
  {
  case OSPF_IT_BCAST:
    if ((ifa->state == OSPF_IS_BACKUP) || (ifa->state == OSPF_IS_DR))
      ospf_send_to_all(ifa);
    else
      ospf_send_to_des(ifa);
    break;

  case OSPF_IT_NBMA:
    if ((ifa->state == OSPF_IS_BACKUP) || (ifa->state == OSPF_IS_DR))
      ospf_send_to_agt(ifa, NEIGHBOR_EXCHANGE);
    else
      ospf_send_to_bdr(ifa);
    break;

  case OSPF_IT_PTP:
    ospf_send_to_all(ifa);
    break;

  case OSPF_IT_PTMP:
    ospf_send_to_agt(ifa, NEIGHBOR_EXCHANGE);
    break;

  case OSPF_IT_VLINK:
    ospf_send_to(ifa, ifa->vip);
    break;

  default:
    bug("Bug in ospf_lsupd_flood()");
  }
}

int
ospf_lsupd_send(struct ospf_neighbor *n, struct top_hash_entry **lsa_list, unsigned lsa_count)
{
  struct ospf_iface *ifa = n->ifa;
  struct proto_ospf *po = ifa->oa->po;
  unsigned i, c;

  for (i = 0; i < lsa_count; i += c)
  {
    c = ospf_lsupd_prepare(po, ifa, lsa_list + i, lsa_count - i);

    OSPF_PACKET(ospf_lsupd_dump, ospf_tx_buffer(ifa),
		"LSUPD packet sent to %I via %s", n->ip, ifa->iface->name);

    ospf_send_to(ifa, n->ip);
  }

  return lsa_count;
}

void
ospf_lsupd_rxmt(struct ospf_neighbor *n)
{
  struct proto_ospf *po = n->ifa->oa->po;

  const unsigned max = 128;
  struct top_hash_entry *entries[max];
  struct top_hash_entry *ret, *en;
  unsigned i = 0;

  WALK_SLIST(ret, n->lsrtl)
  {
    en = ospf_hash_find_entry(po->gr, ret);
    if (!en)
    {
      /* Probably flushed LSA, this should not happen */
      log(L_WARN "%s: LSA disappeared (Type: %04x, Id: %R, Rt: %R)",
	  po->proto.name, ret->lsa_type, ret->lsa.id, ret->lsa.rt);

      XXXX(); /* remove entry */
      continue;
    }

    entries[i] = en;
    i++;

    if (i == max)
      break;
  }

  ospf_lsupd_send(n, entries, i);
}<|MERGE_RESOLUTION|>--- conflicted
+++ resolved
@@ -140,195 +140,8 @@
 {
   struct ospf_iface *ifa;
   WALK_LIST(ifa, po->iface_list)
-<<<<<<< HEAD
     if ((ifa->oa == oa) && ifa->addr && ipa_equal(ifa->addr->ip, ip))
       return 1;
-=======
-  {
-    if (ifa->stub)
-      continue;
-
-    if (! ospf_lsa_flooding_allowed(hh, domain, ifa))
-      continue;
-
-    DBG("Wanted to flood LSA: Type: %u, ID: %R, RT: %R, SN: 0x%x, Age %u\n",
-	hh->type, hh->id, hh->rt, hh->sn, hh->age);
-
-    ret = 0;
-    WALK_LIST(nn, ifa->neigh_list)
-    {
-      /* 13.3 (1a) */
-      if (nn->state < NEIGHBOR_EXCHANGE)
-	continue;
-
-      /* 13.3 (1b) */
-      if (nn->state < NEIGHBOR_FULL)
-      {
-	if ((en = ospf_hash_find_header(nn->lsrqh, domain, hh)) != NULL)
-	{
-	  DBG("That LSA found in lsreq list for neigh %R\n", nn->rid);
-
-	  switch (lsa_comp(hh, &en->lsa))
-	  {
-	  case CMP_OLDER:
-	    continue;
-	    break;
-	  case CMP_SAME:
-	    s_rem_node(SNODE en);
-	    if (en->lsa_body != NULL)
-	      mb_free(en->lsa_body);
-	    en->lsa_body = NULL;
-	    DBG("Removing from lsreq list for neigh %R\n", nn->rid);
-	    ospf_hash_delete(nn->lsrqh, en);
-	    if ((EMPTY_SLIST(nn->lsrql)) && (nn->state == NEIGHBOR_LOADING))
-	      ospf_neigh_sm(nn, INM_LOADDONE);
-	    continue;
-	    break;
-	  case CMP_NEWER:
-	    s_rem_node(SNODE en);
-	    if (en->lsa_body != NULL)
-	      mb_free(en->lsa_body);
-	    en->lsa_body = NULL;
-	    DBG("Removing from lsreq list for neigh %R\n", nn->rid);
-	    ospf_hash_delete(nn->lsrqh, en);
-	    if ((EMPTY_SLIST(nn->lsrql)) && (nn->state == NEIGHBOR_LOADING))
-	      ospf_neigh_sm(nn, INM_LOADDONE);
-	    break;
-	  default:
-	    bug("Bug in lsa_comp?");
-	  }
-	}
-      }
-
-      /* 13.3 (1c) */
-      if (nn == n)
-	continue;
-
-      /* 13.3 (1d) */
-      if (rtl)
-      {
-	/* In OSPFv3, there should be check whether receiving router understand
-	   that type of LSA (for LSA types with U-bit == 0). But as we does not support
-	   any optional LSA types, this is not needed yet */
-
-	if ((en = ospf_hash_find_header(nn->lsrth, domain, hh)) == NULL)
-	{
-	  en = ospf_hash_get_header(nn->lsrth, domain, hh);
-	}
-	else
-	{
-	  s_rem_node(SNODE en);
-	}
-	s_add_tail(&nn->lsrtl, SNODE en);
-	memcpy(&en->lsa, hh, sizeof(struct ospf_lsa_header));
-	DBG("Adding that LSA for flood to %I\n", nn->ip);
-      }
-      else
-      {
-	if ((en = ospf_hash_find_header(nn->lsrth, domain, hh)) != NULL)
-	{
-	  s_rem_node(SNODE en);
-	  ospf_hash_delete(nn->lsrth, en);
-	}
-      }
-
-      ret = 1;
-    }
-
-    if (ret == 0)
-      continue;			/* pg 150 (2) */
-
-    if (n && (n->ifa == ifa))
-    {
-      if ((n->rid == ifa->drid) || n->rid == ifa->bdrid)
-	continue;		/* pg 150 (3) */
-      if (ifa->state == OSPF_IS_BACKUP)
-	continue;		/* pg 150 (4) */
-      retval = 1;
-    }
-
-    {
-      u16 len, age;
-      struct ospf_lsupd_packet *pk;
-      struct ospf_packet *op;
-      struct ospf_lsa_header *lh;
-
-      pk = ospf_tx_buffer(ifa);
-      op = &pk->ospf_packet;
-
-      ospf_pkt_fill_hdr(ifa, pk, LSUPD_P);
-      pk->lsano = htonl(1);
-
-      /* Check iface buffer size */
-      int len2 = sizeof(struct ospf_lsupd_packet) + (hn ? ntohs(hn->length) : hh->length);
-      if (len2 > ospf_pkt_bufsize(ifa))
-      {
-	/* Cannot fit in a tx buffer, skip that iface */
-	log(L_ERR "OSPF: LSA too large to flood on %s (Type: %04x, Id: %R, Rt: %R)", 
-	    ifa->iface->name, hh->type, hh->id, hh->rt);
-	continue;
-      }
-
-      lh = (struct ospf_lsa_header *) (pk + 1);
-
-      /* Copy LSA into the packet */
-      if (hn)
-      {
-	memcpy(lh, hn, ntohs(hn->length));
-      }
-      else
-      {
-	u8 *help;
-	struct top_hash_entry *en;
-
-	htonlsah(hh, lh);
-	help = (u8 *) (lh + 1);
-	en = ospf_hash_find_header(po->gr, domain, hh);
-	htonlsab(en->lsa_body, help, hh->length - sizeof(struct ospf_lsa_header));
-      }
-
-      len = sizeof(struct ospf_lsupd_packet) + ntohs(lh->length);
-
-      age = ntohs(lh->age);
-      age += ifa->inftransdelay;
-      if (age > LSA_MAXAGE)
-	age = LSA_MAXAGE;
-      lh->age = htons(age);
-
-      op->length = htons(len);
-
-      OSPF_PACKET(ospf_dump_lsupd, pk, "LSUPD packet flooded via %s", ifa->iface->name);
-
-      switch (ifa->type)
-      {
-      case OSPF_IT_BCAST:
-	if ((ifa->state == OSPF_IS_BACKUP) || (ifa->state == OSPF_IS_DR))
-	  ospf_send_to_all(ifa);
-	else if (ifa->cf->real_bcast)
-	  ospf_send_to_bdr(ifa);
-	else
-	  ospf_send_to(ifa, AllDRouters);
-	break;
-
-      case OSPF_IT_NBMA:
-	if ((ifa->state == OSPF_IS_BACKUP) || (ifa->state == OSPF_IS_DR))
-	  ospf_send_to_agt(ifa, NEIGHBOR_EXCHANGE);
-	else
-	  ospf_send_to_bdr(ifa);
-	break;
-
-      case OSPF_IT_PTP:
-	ospf_send_to_all(ifa);
-	break;
-
-      case OSPF_IT_PTMP:
-	ospf_send_to_agt(ifa, NEIGHBOR_EXCHANGE);
-	break;
-
-      case OSPF_IT_VLINK:
-	ospf_send_to(ifa, ifa->vip);
-	break;
->>>>>>> 1fba34a7
 
   return 0;
 }
@@ -338,20 +151,7 @@
 {
   // XXXX
 
-<<<<<<< HEAD
   /* 13. (5a) - handle MinLSArrival timeout */
-=======
-	/* LSA is larger than MTU, check buffer size */
-	if (len2 > ospf_pkt_bufsize(n->ifa))
-	{
-	  /* Cannot fit in a tx buffer, skip that */
-	  log(L_ERR "OSPF: LSA too large to send (Type: %04x, Id: %R, Rt: %R)", 
-	      lsr->lsh.type, lsr->lsh.id, lsr->lsh.rt);
-	  lsr = NODE_NEXT(lsr);
-	  continue;
-	}
-      }
->>>>>>> 1fba34a7
 
   /* pg 145 (5f) - premature aging of self originated lsa */
   /*
@@ -731,7 +531,7 @@
       if ((pos + len) > ospf_pkt_bufsize(ifa))
       {
 	/* Cannot fit in a tx buffer, skip that */
-	log(L_WARN "OSPF: LSA too large to send (Type: %04x, Id: %R, Rt: %R)", 
+	log(L_ERR "OSPF: LSA too large to send (Type: %04x, Id: %R, Rt: %R)", 
 	    en->lsa_type, en->lsa.id, en->lsa.rt);
 	XXXX();
 	continue;
