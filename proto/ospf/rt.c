--- conflicted
+++ resolved
@@ -974,13 +974,8 @@
   else if (decide_nssa_lsa(po, nf, &rt_metric, &rt_fwaddr, &rt_tag))
     originate_ext_lsa(po->backbone, fn, EXT_NSSA, rt_metric, rt_fwaddr, rt_tag, 0);
 
-<<<<<<< HEAD
   else if (fn->flags & OSPF_RT_NSSA)
-    flush_ext_lsa(po->backbone, fn, 1);
-=======
-  else if (fn->x1 == EXT_NSSA)
-    flush_ext_lsa(po->backbone, fn, 0);
->>>>>>> 94e2f1c1
+    flush_ext_lsa(po->backbone, fn, 1, 0);
 }
 
 /* RFC 2328 16.7. p2 - find new/lost vlink endpoints */
@@ -1101,12 +1096,7 @@
     if (oa_is_nssa(oa) && oa->ac->default_nssa)
       originate_ext_lsa(oa, &default_nf->fn, 0, oa->ac->default_cost, IPA_NONE, 0, 0);
     else
-<<<<<<< HEAD
-      flush_ext_lsa(oa, &default_nf->fn, 0);
-=======
-      flush_ext_lsa(oa, &default_nf->fn, 1);
->>>>>>> 94e2f1c1
-
+      flush_ext_lsa(oa, &default_nf->fn, 0, 1);
 
     /* RFC 2328 16.4. (3) - precompute preferred ASBR entries */
     if (oa_is_ext(oa))
