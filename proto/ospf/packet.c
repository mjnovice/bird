/*
 *	BIRD -- OSPF
 *
 *	(c) 1999--2005 Ondrej Filip <feela@network.cz>
 *	(c) 2009--2012 Ondrej Zajicek <santiago@crfreenet.org>
 *	(c) 2009--2012 CZ.NIC z.s.p.o.
 *
 *	Can be freely distributed and used under the terms of the GNU GPL.
 */

#include "ospf.h"
#include "nest/password.h"
#include "lib/md5.h"

void
ospf_pkt_fill_hdr(struct ospf_iface *ifa, void *buf, u8 h_type)
{
  struct proto_ospf *po = ifa->oa->po;
  struct ospf_packet *pkt;

  pkt = (struct ospf_packet *) buf;

  pkt->version = ospf_get_version(po);

  pkt->type = h_type;

  pkt->routerid = htonl(po->router_id);
  pkt->areaid = htonl(ifa->oa->areaid);
  pkt->checksum = 0;

  if (ospf_is_v2(po))
    ospf_pkt_set_autype(pkt, ifa->autype);
  else
    ospf_pkt_set_instance_id(pkt, ifa->instance_id);
}

unsigned
ospf_pkt_maxsize(struct ospf_iface *ifa)
{
  unsigned headers = SIZE_OF_IP_HEADER;

  /* For OSPFv2 */
  if (ifa->autype == OSPF_AUTH_CRYPT)
    headers += OSPF_AUTH_CRYPT_SIZE;

  return ifa->tx_length - headers;
}


/* We assume OSPFv2 in ospf_pkt_finalize() */
static void
ospf_pkt_finalize(struct ospf_iface *ifa, struct ospf_packet *pkt)
{
  struct password_item *passwd = NULL;
  union ospf_auth *auth = (void *) (pkt + 1);
  unsigned plen = ntohs(pkt->length);

  pkt->checksum = 0;
  ospf_pkt_set_autype(pkt, ifa->autype);
  bzero(auth, sizeof(union ospf_auth));

  /* Compatibility note: auth may contain anything if autype is
     none, but nonzero values do not work with Mikrotik OSPF */

  switch (ifa->autype)
  {
    case OSPF_AUTH_SIMPLE:
      passwd = password_find(ifa->passwords, 1);
      if (!passwd)
      {
        log(L_ERR "No suitable password found for authentication");
        return;
      }
      password_cpy(auth->password, passwd->password, sizeof(union ospf_auth));

    case OSPF_AUTH_NONE:
      {
	void *body = (void *) (auth + 1);
	unsigned blen = plen - sizeof(struct ospf_packet) - sizeof(union ospf_auth);
	pkt->checksum = ipsum_calculate(pkt, sizeof(struct ospf_packet), body, blen, NULL);
      }
      break;

    case OSPF_AUTH_CRYPT:
      passwd = password_find(ifa->passwords, 0);
      if (!passwd)
      {
        log( L_ERR "No suitable password found for authentication" );
        return;
      }

      /* Perhaps use random value to prevent replay attacks after
	 reboot when system does not have independent RTC? */
      if (!ifa->csn)
	{
	  ifa->csn = (u32) now;
	  ifa->csn_use = now;
	}

      /* We must have sufficient delay between sending a packet and increasing 
	 CSN to prevent reordering of packets (in a network) with different CSNs */
      if ((now - ifa->csn_use) > 1)
	ifa->csn++;

      ifa->csn_use = now;

      auth->md5.zero = 0;
      auth->md5.keyid = passwd->id;
      auth->md5.len = OSPF_AUTH_CRYPT_SIZE;
      auth->md5.csn = htonl(ifa->csn);

      {
	void *tail = ((void *) pkt) + plen;
	char password[OSPF_AUTH_CRYPT_SIZE];
	password_cpy(password, passwd->password, OSPF_AUTH_CRYPT_SIZE);

	struct MD5Context ctxt;
	MD5Init(&ctxt);
	MD5Update(&ctxt, (char *) pkt, plen);
	MD5Update(&ctxt, password, OSPF_AUTH_CRYPT_SIZE);
	MD5Final(tail, &ctxt);
      }
      break;

    default:
      bug("Unknown authentication type");
  }
}

/* We assume OSPFv2 in ospf_pkt_checkauth() */
static int
ospf_pkt_checkauth(struct ospf_neighbor *n, struct ospf_iface *ifa, struct ospf_packet *pkt, int size)
{
  struct proto_ospf *po = ifa->oa->po;
  union ospf_auth *auth = (void *) (pkt + 1);
  struct password_item *pass = NULL, *ptmp;
  char password[OSPF_AUTH_CRYPT_SIZE];

  unsigned plen = ntohs(pkt->length);
  u16 autype = ospf_pkt_get_autype(pkt);

  if (autype != ifa->autype)
  {
    OSPF_TRACE(D_PACKETS, "OSPF_auth: Method differs (%d)", autype);
    return 0;
  }

  switch (autype)
  {
    case OSPF_AUTH_NONE:
      return 1;
      break;

    case OSPF_AUTH_SIMPLE:
      pass = password_find(ifa->passwords, 1);
      if (!pass)
      {
        OSPF_TRACE(D_PACKETS, "OSPF_auth: no password found");
	return 0;
      }
      password_cpy(password, pass->password, sizeof(union ospf_auth));

      if (memcmp(auth->password, password, sizeof(union ospf_auth)))
      {
        char ppass[sizeof(union ospf_auth) + 1];
        bzero(ppass, (sizeof(union ospf_auth) + 1));
        memcpy(ppass, auth->password, sizeof(union ospf_auth));
        OSPF_TRACE(D_PACKETS, "OSPF_auth: different passwords (%s)", ppass);
	return 0;
      }
      return 1;
      break;

    case OSPF_AUTH_CRYPT:
      if (auth->md5.len != OSPF_AUTH_CRYPT_SIZE)
      {
        OSPF_TRACE(D_PACKETS, "OSPF_auth: wrong size of md5 digest");
        return 0;
      }

      if (plen + OSPF_AUTH_CRYPT_SIZE > size)
      {
        OSPF_TRACE(D_PACKETS, "OSPF_auth: size mismatch (%d vs %d)",
		   plen + OSPF_AUTH_CRYPT_SIZE, size);
        return 0;
      }

      if (n)
      {
	u32 rcv_csn = ntohl(auth->md5.csn);
	if(rcv_csn < n->csn)
	{
	  OSPF_TRACE(D_PACKETS, "OSPF_auth: lower sequence number (rcv %d, old %d)", rcv_csn, n->csn);
	  return 0;
	}

	n->csn = rcv_csn;
      }

      if (ifa->passwords)
      {
	WALK_LIST(ptmp, *(ifa->passwords))
	{
	  if (auth->md5.keyid != ptmp->id) continue;
	  if ((ptmp->accfrom > now_real) || (ptmp->accto < now_real)) continue;
	  pass = ptmp;
	  break;
	}
      }

      if (!pass)
      {
        OSPF_TRACE(D_PACKETS, "OSPF_auth: no suitable md5 password found");
        return 0;
      }

      password_cpy(password, pass->password, OSPF_AUTH_CRYPT_SIZE);

      {
	void *tail = ((void *) pkt) + plen;
	char md5sum[OSPF_AUTH_CRYPT_SIZE];

	struct MD5Context ctxt;
	MD5Init(&ctxt);
	MD5Update(&ctxt, (char *) pkt, plen);
	MD5Update(&ctxt, password, OSPF_AUTH_CRYPT_SIZE);
	MD5Final(md5sum, &ctxt);
	if (memcmp(md5sum, tail, OSPF_AUTH_CRYPT_SIZE))
	{
	  OSPF_TRACE(D_PACKETS, "OSPF_auth: wrong md5 digest");
	  return 0;
	}
      }
      return 1;
      break;

    default:
      OSPF_TRACE(D_PACKETS, "OSPF_auth: unknown auth type");
      return 0;
  }
}


/**
 * ospf_rx_hook
 * @sk: socket we received the packet.
 * @size: size of the packet
 *
 * This is the entry point for messages from neighbors. Many checks (like
 * authentication, checksums, size) are done before the packet is passed to
 * non generic functions.
 */
int
ospf_rx_hook(sock *sk, int size)
{
  char *mesg = "OSPF: Bad packet from ";

  /* We want just packets from sk->iface. Unfortunately, on BSD we
     cannot filter out other packets at kernel level and we receive
     all packets on all sockets */
  if (sk->lifindex != sk->iface->index)
    return 1;

  DBG("OSPF: RX hook called (iface %s, src %I, dst %I)\n",
      sk->ifname, sk->faddr, sk->laddr);

  /* Initially, the packet is associated with the 'master' iface */
  struct ospf_iface *ifa = sk->data;
  struct proto_ospf *po = ifa->oa->po;
  // struct proto *p = &po->proto;

  int src_local, dst_local UNUSED, dst_mcast; 
  src_local = ipa_in_net(sk->faddr, ifa->addr->prefix, ifa->addr->pxlen);
  dst_local = ipa_equal(sk->laddr, ifa->addr->ip);
  dst_mcast = ipa_equal(sk->laddr, ifa->all_routers) || ipa_equal(sk->laddr, ifa->des_routers);

  if (ospf_is_v2(po))
  {
    /* First, we eliminate packets with strange address combinations.
     * In OSPFv2, they might be for other ospf_ifaces (with different IP
     * prefix) on the same real iface, so we don't log it. We enforce
     * that (src_local || dst_local), therefore we are eliminating all
     * such cases. 
     */
    if (dst_mcast && !src_local)
      return 1;
    if (!dst_mcast && !dst_local)
      return 1;

    /* Ignore my own broadcast packets */
    if (ifa->cf->real_bcast && ipa_equal(sk->faddr, ifa->addr->ip))
      return 1;
  }
  else
  {
    /* In OSPFv3, src_local and dst_local mean link-local. 
     * RFC 5340 says that local (non-vlink) packets use
     * link-local src address, but does not enforce it. Strange.
     */
    if (dst_mcast && !src_local)
      log(L_WARN "OSPF: Received multicast packet from %I (not link-local)", sk->faddr);
  }

  /* Second, we check packet size, checksum, and the protocol version */
  struct ospf_packet *pkt = (struct ospf_packet *) ip_skip_header(sk->rbuf, &size);

  if (pkt == NULL)
  {
    log(L_ERR "%s%I - bad IP header", mesg, sk->faddr);
    return 1;
  }

  if (ifa->check_ttl && (sk->ttl < 255))
  {
    log(L_ERR "%s%I - TTL %d (< 255)", mesg, sk->faddr, sk->ttl);
    return 1;
  }

  if ((unsigned) size < sizeof(struct ospf_packet))
  {
    log(L_ERR "%s%I - too short (%u bytes)", mesg, sk->faddr, size);
    return 1;
  }

<<<<<<< HEAD
  unsigned plen = ntohs(pkt->length);
  if (plen < sizeof(struct ospf_packet))
  {
    log(L_ERR "%s%I - too low value in size field (%u bytes)", mesg, sk->faddr, plen);
    return 1;
  }

  if ((plen > size) || ((plen % 4) != 0))
  {
    log(L_ERR "%s%I - size field does not match (%d/%d)", mesg, sk->faddr, plen, size);
=======
  uint plen = ntohs(ps->length);
  if ((plen < sizeof(struct ospf_packet)) || ((plen % 4) != 0))
  {
    log(L_ERR "%s%I - invalid length (%u)", mesg, sk->faddr, plen);
    return 1;
  }

  if (sk->flags & SKF_TRUNCATED)
  {
    log(L_WARN "%s%I - too large (%d/%d)", mesg, sk->faddr, plen, size);

    /* If we have dynamic buffers and received truncated message, we expand RX buffer */

    uint bs = plen + 256;
    bs = BIRD_ALIGN(bs, 1024);

    if (!ifa->cf->rx_buffer && (bs > sk->rbsize))
      sk_set_rbsize(sk, bs);

>>>>>>> 48e5f32d
    return 1;
  }

  if (plen > size)
  {
    log(L_ERR "%s%I - size field does not match (%d/%d)", mesg, sk->faddr, plen, size);
    return 1;
  }

  if (pkt->version != ospf_get_version(po))
  {
    log(L_ERR "%s%I - version %u", mesg, sk->faddr, pkt->version);
    return 1;
  }

<<<<<<< HEAD
  if (ospf_is_v2(po) && ospf_pkt_get_autype(pkt) != OSPF_AUTH_CRYPT)
=======
#ifdef OSPFv2
  if ((ps->autype != htons(OSPF_AUTH_CRYPT)) &&
      (!ipsum_verify(ps, 16, (void *) ps + sizeof(struct ospf_packet),
		     plen - sizeof(struct ospf_packet), NULL)))
>>>>>>> 48e5f32d
  {
    unsigned hlen = sizeof(struct ospf_packet) - sizeof(union ospf_auth);
    unsigned blen = plen - hlen;
    void *body = ((void *) pkt) + hlen;

    if (! ipsum_verify(pkt, sizeof(struct ospf_packet), body, blen, NULL))
    {
      log(L_ERR "%s%I - bad checksum", mesg, sk->faddr);
      return 1;
    }
  }

  /* Third, we resolve associated iface and handle vlinks. */

  u32 areaid = ntohl(pkt->areaid);
  u32 rid = ntohl(pkt->routerid);
  u8 instance_id = ospf_is_v2(po) ? 0 : ospf_pkt_get_instance_id(pkt);

  if ((areaid == ifa->oa->areaid) &&
      (instance_id == ifa->instance_id))
  {
    /* It is real iface, source should be local (in OSPFv2) */
    if (ospf_is_v2(po) && !src_local)
      return 1;
  }
  else if (dst_mcast || (areaid != 0))
  {
    /* Obvious mismatch */

    /* We ignore mismatch in OSPFv3 when there might be
       another instance with a different instance ID */
    if (instance_id == ifa->instance_id)
      log(L_ERR "%s%I - area does not match (%R vs %R)",
	  mesg, sk->faddr, areaid, ifa->oa->areaid);
    return 1;
  }
  else
  {
    /* Some vlink? */
    struct ospf_iface *iff = NULL;

    WALK_LIST(iff, po->iface_list)
    {
      if ((iff->type == OSPF_IT_VLINK) && 
	  (iff->voa == ifa->oa) &&
	  (iff->instance_id == instance_id) &&
	  (iff->vid == rid))
	{
	  /* Vlink should be UP */
	  if (iff->state != OSPF_IS_PTP)
	    return 1;
	  
	  ifa = iff;
	  goto found;
	}
    }

    /* FIXME: this warning is strange - NBMA could trigger it too */
    if (ospf_is_v2(po))
      log(L_WARN "OSPF: Received packet for unknown vlink (ID %R, IP %I)", rid, sk->faddr);

    return 1;
  }

 found:
  if (ifa->stub)	    /* This shouldn't happen */
    return 1;

  if (ipa_equal(sk->laddr, ifa->des_routers) && (ifa->sk_dr == 0))
    return 1;

  if (rid == po->router_id)
  {
    log(L_ERR "%s%I - received my own router ID!", mesg, sk->faddr);
    return 1;
  }

  if (rid == 0)
  {
    log(L_ERR "%s%I - router id = 0.0.0.0", mesg, sk->faddr);
    return 1;
  }

  /* In OSPFv2, neighbors are identified by either IP or Router ID, base on network type */
  unsigned t = ifa->type;
  struct ospf_neighbor *n;
  if (ospf_is_v2(po) && ((t == OSPF_IT_BCAST) || (t == OSPF_IT_NBMA) || (t == OSPF_IT_PTMP)))
    n = find_neigh_by_ip(ifa, sk->faddr);
  else
    n = find_neigh(ifa, rid);

  if (!n && (pkt->type != HELLO_P))
  {
    log(L_WARN "OSPF: Received non-hello packet from unknown neighbor (src %I, iface %s)",
	sk->faddr, ifa->ifname);
    return 1;
  }

  if (ospf_is_v2(po) && ! ospf_pkt_checkauth(n, ifa, pkt, size))
  {
    log(L_ERR "%s%I - authentication failed", mesg, sk->faddr);
    return 1;
  }

  /* Dump packet 
     pu8=(u8 *)(sk->rbuf+5*4);
     for(i=0;i<ntohs(pkt->length);i+=4)
     DBG("%s: received %u,%u,%u,%u\n",p->name, pu8[i+0], pu8[i+1], pu8[i+2],
     pu8[i+3]);
     DBG("%s: received size: %u\n",p->name,size);
   */

  switch (pkt->type)
  {
  case HELLO_P:
    DBG("%s: Hello received.\n", p->name);
    ospf_hello_receive(pkt, ifa, n, sk->faddr);
    break;
  case DBDES_P:
    DBG("%s: Database description received.\n", p->name);
    ospf_dbdes_receive(pkt, ifa, n);
    break;
  case LSREQ_P:
    DBG("%s: Link state request received.\n", p->name);
    ospf_lsreq_receive(pkt, ifa, n);
    break;
  case LSUPD_P:
    DBG("%s: Link state update received.\n", p->name);
    ospf_lsupd_receive(pkt, ifa, n);
    break;
  case LSACK_P:
    DBG("%s: Link state ack received.\n", p->name);
    ospf_lsack_receive(pkt, ifa, n);
    break;
  default:
    log(L_ERR "%s%I - wrong type %u", mesg, sk->faddr, pkt->type);
    return 1;
  };
  return 1;
}

/*
void
ospf_tx_hook(sock * sk)
{
  struct ospf_iface *ifa= (struct ospf_iface *) (sk->data);
//  struct proto *p = (struct proto *) (ifa->oa->po);
  log(L_ERR "OSPF: TX hook called on %s", ifa->ifname);
}
*/

void
ospf_err_hook(sock * sk, int err)
{
  struct ospf_iface *ifa= (struct ospf_iface *) (sk->data);
  struct proto *p = &(ifa->oa->po->proto);
  log(L_ERR "%s: Socket error on %s: %M", p->name, ifa->ifname, err);
}

void
ospf_verr_hook(sock *sk, int err)
{
  struct proto_ospf *po = (struct proto_ospf *) (sk->data);
  struct proto *p =  &po->proto;
  log(L_ERR "%s: Vlink socket error: %M", p->name, err);
}

void
ospf_send_to(struct ospf_iface *ifa, ip_addr dst)
{
  sock *sk = ifa->sk;
  struct ospf_packet *pkt = (struct ospf_packet *) sk->tbuf;
  int plen = ntohs(pkt->length);

  if (sk->tbuf != sk->tpos)
    log(L_ERR "Aiee, old packet was overwritten in TX buffer");

  if (ospf_is_v2(ifa->oa->po))
  {
    if (ifa->autype == OSPF_AUTH_CRYPT)
      plen += OSPF_AUTH_CRYPT_SIZE;

    ospf_pkt_finalize(ifa, pkt);
  }

  sk_send_to(sk, plen, dst, 0);
}

void
ospf_send_to_agt(struct ospf_iface *ifa, u8 state)
{
  struct ospf_neighbor *n;

  WALK_LIST(n, ifa->neigh_list)
    if (n->state >= state)
      ospf_send_to(ifa, n->ip);
}

void
ospf_send_to_bdr(struct ospf_iface *ifa)
{
  if (ipa_nonzero(ifa->drip))
    ospf_send_to(ifa, ifa->drip);
  if (ipa_nonzero(ifa->bdrip))
    ospf_send_to(ifa, ifa->bdrip);
<<<<<<< HEAD
}
=======
}

void
ospf_send_to(struct ospf_iface *ifa, ip_addr dst)
{
  sock *sk = ifa->sk;
  struct ospf_packet *pkt = (struct ospf_packet *) sk->tbuf;
  int len = ntohs(pkt->length);

#ifdef OSPFv2
  if (ifa->autype == OSPF_AUTH_CRYPT)
    len += OSPF_AUTH_CRYPT_SIZE;
#endif

  ospf_pkt_finalize(ifa, pkt);

  int done = sk_send_to(sk, len, dst, 0);
  if (!done)
    log(L_WARN "OSPF: TX queue full on %s", ifa->ifname);
}
>>>>>>> 48e5f32d
<|MERGE_RESOLUTION|>--- conflicted
+++ resolved
@@ -262,7 +262,7 @@
     return 1;
 
   DBG("OSPF: RX hook called (iface %s, src %I, dst %I)\n",
-      sk->ifname, sk->faddr, sk->laddr);
+      sk->iface->name, sk->faddr, sk->laddr);
 
   /* Initially, the packet is associated with the 'master' iface */
   struct ospf_iface *ifa = sk->data;
@@ -322,19 +322,7 @@
     return 1;
   }
 
-<<<<<<< HEAD
-  unsigned plen = ntohs(pkt->length);
-  if (plen < sizeof(struct ospf_packet))
-  {
-    log(L_ERR "%s%I - too low value in size field (%u bytes)", mesg, sk->faddr, plen);
-    return 1;
-  }
-
-  if ((plen > size) || ((plen % 4) != 0))
-  {
-    log(L_ERR "%s%I - size field does not match (%d/%d)", mesg, sk->faddr, plen, size);
-=======
-  uint plen = ntohs(ps->length);
+  uint plen = ntohs(pkt->length);
   if ((plen < sizeof(struct ospf_packet)) || ((plen % 4) != 0))
   {
     log(L_ERR "%s%I - invalid length (%u)", mesg, sk->faddr, plen);
@@ -353,7 +341,6 @@
     if (!ifa->cf->rx_buffer && (bs > sk->rbsize))
       sk_set_rbsize(sk, bs);
 
->>>>>>> 48e5f32d
     return 1;
   }
 
@@ -369,17 +356,10 @@
     return 1;
   }
 
-<<<<<<< HEAD
   if (ospf_is_v2(po) && ospf_pkt_get_autype(pkt) != OSPF_AUTH_CRYPT)
-=======
-#ifdef OSPFv2
-  if ((ps->autype != htons(OSPF_AUTH_CRYPT)) &&
-      (!ipsum_verify(ps, 16, (void *) ps + sizeof(struct ospf_packet),
-		     plen - sizeof(struct ospf_packet), NULL)))
->>>>>>> 48e5f32d
-  {
-    unsigned hlen = sizeof(struct ospf_packet) - sizeof(union ospf_auth);
-    unsigned blen = plen - hlen;
+  {
+    uint hlen = sizeof(struct ospf_packet) + sizeof(union ospf_auth);
+    uint blen = plen - hlen;
     void *body = ((void *) pkt) + hlen;
 
     if (! ipsum_verify(pkt, sizeof(struct ospf_packet), body, blen, NULL))
@@ -551,9 +531,6 @@
   struct ospf_packet *pkt = (struct ospf_packet *) sk->tbuf;
   int plen = ntohs(pkt->length);
 
-  if (sk->tbuf != sk->tpos)
-    log(L_ERR "Aiee, old packet was overwritten in TX buffer");
-
   if (ospf_is_v2(ifa->oa->po))
   {
     if (ifa->autype == OSPF_AUTH_CRYPT)
@@ -562,7 +539,9 @@
     ospf_pkt_finalize(ifa, pkt);
   }
 
-  sk_send_to(sk, plen, dst, 0);
+  int done = sk_send_to(sk, plen, dst, 0);
+  if (!done)
+    log(L_WARN "OSPF: TX queue full on %s", ifa->ifname);
 }
 
 void
@@ -582,27 +561,4 @@
     ospf_send_to(ifa, ifa->drip);
   if (ipa_nonzero(ifa->bdrip))
     ospf_send_to(ifa, ifa->bdrip);
-<<<<<<< HEAD
-}
-=======
-}
-
-void
-ospf_send_to(struct ospf_iface *ifa, ip_addr dst)
-{
-  sock *sk = ifa->sk;
-  struct ospf_packet *pkt = (struct ospf_packet *) sk->tbuf;
-  int len = ntohs(pkt->length);
-
-#ifdef OSPFv2
-  if (ifa->autype == OSPF_AUTH_CRYPT)
-    len += OSPF_AUTH_CRYPT_SIZE;
-#endif
-
-  ospf_pkt_finalize(ifa, pkt);
-
-  int done = sk_send_to(sk, len, dst, 0);
-  if (!done)
-    log(L_WARN "OSPF: TX queue full on %s", ifa->ifname);
-}
->>>>>>> 48e5f32d
+}