--- conflicted
+++ resolved
@@ -36,7 +36,7 @@
   struct ospf_iface *ifa = (struct ospf_iface *) timer->data;
   struct proto_ospf *po = ifa->oa->po;
 
-  OSPF_TRACE(D_EVENTS, "Wait timer fired on interface %s.", ifa->ifname);
+  OSPF_TRACE(D_EVENTS, "Wait timer fired on interface %s", ifa->ifname);
   ospf_iface_sm(ifa, ISM_WAITF);
 }
 
@@ -128,13 +128,8 @@
     }
     else
     {
-<<<<<<< HEAD
       ifa->all_routers = ospf_is_v2(po) ? IP4_OSPF_ALL_ROUTERS : IP6_OSPF_ALL_ROUTERS;
       ifa->des_routers = ospf_is_v2(po) ? IP4_OSPF_DES_ROUTERS : IP6_OSPF_DES_ROUTERS;
-      sk->ttl = ifa->cf->ttl_security ? 255 : 1;
-=======
-      ifa->all_routers = AllSPFRouters;
->>>>>>> 48e5f32d
 
       if (sk_setup_multicast(sk) < 0)
         goto err;
@@ -176,8 +171,6 @@
 void
 ospf_open_vlink_sk(struct proto_ospf *po)
 {
-  struct proto *p = &po->proto;
-
   sock *sk = sk_new(po->proto.pool);
   sk->type = SK_IP;
   sk->dport = OSPF_PROTO;
@@ -206,7 +199,7 @@
 
  err:
   rfree(sk);
-  log(L_ERR "%s: Cannot open virtual link socket", p->name);
+  log(L_ERR "%s: Cannot open virtual link socket", po->proto.name);
 }
 
 static void
@@ -218,25 +211,15 @@
 
   if (ifa->type != OSPF_IT_VLINK)
   {
-<<<<<<< HEAD
     if (ospf_is_v3(ifa->oa->po))
       OSPF_TRACE(D_EVENTS, "Removing interface %s (IID %d) from area %R",
-		 ifa->iface->name, ifa->instance_id, ifa->oa->areaid);
+		 ifa->ifname, ifa->instance_id, ifa->oa->areaid);
     else if (ifa->addr->flags & IA_PEER)
       OSPF_TRACE(D_EVENTS, "Removing interface %s (peer %I) from area %R",
-		 ifa->iface->name, ifa->addr->opposite, ifa->oa->areaid);
+		 ifa->ifname, ifa->addr->opposite, ifa->oa->areaid);
     else
       OSPF_TRACE(D_EVENTS, "Removing interface %s (%I/%d) from area %R",
-		 ifa->iface->name, ifa->addr->prefix, ifa->addr->pxlen, ifa->oa->areaid);
-=======
-#ifdef OSPFv2
-    OSPF_TRACE(D_EVENTS, "Removing interface %s (%I/%d) from area %R",
-	       ifa->ifname, ifa->addr->prefix, ifa->addr->pxlen, ifa->oa->areaid);
-#else
-    OSPF_TRACE(D_EVENTS, "Removing interface %s (IID %d) from area %R",
-	       ifa->ifname, ifa->instance_id, ifa->oa->areaid);
-#endif
->>>>>>> 48e5f32d
+		 ifa->ifname, ifa->addr->prefix, ifa->addr->pxlen, ifa->oa->areaid);
 
     /* First of all kill all the related vlinks */
     WALK_LIST(iff, po->iface_list)
@@ -316,12 +299,8 @@
 
   ifa->state = state;
 
-  if (ifa->type == OSPF_IT_VLINK)
-    OSPF_TRACE(D_EVENTS, "Changing state of virtual link %R from %s to %s",
-	       ifa->vid, ospf_is[oldstate], ospf_is[state]);
-  else
-    OSPF_TRACE(D_EVENTS, "Changing state of iface %s from %s to %s",
-	       ifa->ifname, ospf_is[oldstate], ospf_is[state]);
+  OSPF_TRACE(D_EVENTS, "Changing state of iface %s from %s to %s",
+	     ifa->ifname, ospf_is[oldstate], ospf_is[state]);
 
   if ((ifa->type == OSPF_IT_BCAST) && ipa_nonzero(ifa->des_routers) && ifa->sk)
   {
@@ -363,7 +342,7 @@
 void
 ospf_iface_sm(struct ospf_iface *ifa, int event)
 {
-  DBG("SM on iface %s. Event is '%s'\n", ifa->ifname, ospf_ism[event]);
+  DBG("SM on %s. Event is '%s'\n", ifa->ifname, ospf_ism[event]);
 
   switch (event)
   {
@@ -536,22 +515,12 @@
 void
 ospf_iface_new(struct ospf_area *oa, struct ifa *addr, struct ospf_iface_patt *ip)
 {
-<<<<<<< HEAD
   struct proto_ospf *po = oa->po;
-  struct iface *iface = addr ? addr->iface : NULL;
-  struct pool *pool;
-
-=======
-  struct proto *p = &oa->po->proto;
   struct iface *iface = addr->iface;
->>>>>>> 48e5f32d
   struct ospf_iface *ifa;
   struct pool *pool;
 
-<<<<<<< HEAD
-  if (ip->type == OSPF_IT_VLINK)
-    OSPF_TRACE(D_EVENTS, "Adding vlink to %R via area %R", ip->vid, ip->voa);
-  else if (ospf_is_v3(po))
+  if (ospf_is_v3(po))
     OSPF_TRACE(D_EVENTS, "Adding interface %s (IID %d) to area %R",
 	       iface->name, ip->instance_id, oa->areaid);
   else if (addr->flags & IA_PEER)
@@ -560,15 +529,6 @@
   else
     OSPF_TRACE(D_EVENTS, "Adding interface %s (%I/%d) to area %R",
 	       iface->name, addr->prefix, addr->pxlen, oa->areaid);
-=======
-#ifdef OSPFv2
-  OSPF_TRACE(D_EVENTS, "Adding interface %s (%I/%d) to area %R",
-	     iface->name, addr->prefix, addr->pxlen, oa->areaid);
-#else
-  OSPF_TRACE(D_EVENTS, "Adding interface %s (IID %d) to area %R",
-	     iface->name, ip->instance_id, oa->areaid);
-#endif
->>>>>>> 48e5f32d
 
   pool = rp_new(po->proto.pool, "OSPF Interface");
   ifa = mb_allocz(pool, sizeof(struct ospf_iface));
@@ -592,7 +552,6 @@
   ifa->deadint = ip->deadint;
   ifa->stub = ospf_iface_stubby(ip, addr);
   ifa->ioprob = OSPF_I_OK;
-
   ifa->tx_length = ifa_tx_length(ifa);
   ifa->check_link = ip->check_link;
   ifa->ecmp_weight = ip->ecmp_weight;
@@ -600,13 +559,9 @@
   ifa->bfd = ip->bfd;
   ifa->autype = ip->autype;
   ifa->passwords = ip->passwords;
-<<<<<<< HEAD
   ifa->instance_id = ip->instance_id;
 
-  ifa->ptp_netmask = addr ? !(addr->flags & IA_PEER) : 0;
-=======
   ifa->ptp_netmask = !(addr->flags & IA_PEER);
->>>>>>> 48e5f32d
   if (ip->ptp_netmask < 2)
     ifa->ptp_netmask = ip->ptp_netmask;
 
@@ -664,17 +619,8 @@
    * Therefore, we store such info to lock->addr field.
    */
 
-<<<<<<< HEAD
-  lock = olock_new(pool);
+  struct object_lock *lock = olock_new(pool);
   lock->addr = ospf_is_v2(po) ? ifa->addr->prefix : _MI6(0,0,0,ifa->instance_id);
-=======
-  struct object_lock *lock = olock_new(pool);
-#ifdef OSPFv2
-  lock->addr = ifa->addr->prefix;
-#else /* OSPFv3 */
-  lock->addr = _MI(0,0,0,ifa->instance_id);
-#endif
->>>>>>> 48e5f32d
   lock->type = OBJLOCK_IP;
   lock->port = OSPF_PROTO;
   lock->iface = iface;
@@ -756,19 +702,13 @@
 int
 ospf_iface_reconfigure(struct ospf_iface *ifa, struct ospf_iface_patt *new)
 {
-<<<<<<< HEAD
   struct proto_ospf *po = ifa->oa->po;
-  struct nbma_node *nb, *nbx;
-  char *ifname = (ifa->type != OSPF_IT_VLINK) ? ifa->iface->name : "vlink";
-=======
-  struct proto *p = &ifa->oa->po->proto;
   struct ospf_iface_patt *old = ifa->cf;
   char *ifname = ifa->ifname;
->>>>>>> 48e5f32d
 
   /* Type could be changed in ospf_iface_new(),
      but if config values are same then also results are same */
-  int old_type = ospf_iface_classify(old->type, ifa->addr);
+  int old_type = ospf_iface_classify(old->type, ifa->addr);  
   int new_type = ospf_iface_classify(new->type, ifa->addr);
   if (old_type != new_type)
     return 0;
@@ -1091,70 +1031,7 @@
 }
 
 void
-<<<<<<< HEAD
 ospf_ifa_notify3(struct proto *p, unsigned flags, struct ifa *a)
-=======
-ospf_ifaces_reconfigure(struct ospf_area *oa, struct ospf_area_config *nac)
-{
-  struct proto *p = &oa->po->proto;
-  struct ospf_iface_patt *ip;
-  struct iface *iface;
-  struct ifa *a;
-
-  WALK_LIST(iface, iface_list)
-  {
-    if (! (iface->flags & IF_UP))
-      continue;
-
-    WALK_LIST(a, iface->addrs)
-    {
-      if (a->flags & IA_SECONDARY)
-	continue;
-
-      if (a->scope <= SCOPE_LINK)
-	continue;
-
-      if (ip = ospf_iface_patt_find(oa->ac, a))
-      {
-	/* Main inner loop */
-	struct ospf_iface *ifa = ospf_iface_find_by_key(oa, a);
-	if (ifa)
-	{
-	  if (ospf_iface_reconfigure(ifa, ip))
-	    continue;
-
-	  /* Hard restart */
-	  log(L_INFO "%s: Restarting interface %s (%I/%d) in area %R",
-	      p->name, ifa->ifname, a->prefix, a->pxlen, oa->areaid);
-	  ospf_iface_shutdown(ifa);
-	  ospf_iface_remove(ifa);
-	}
-	
-	ospf_iface_new(oa, a, ip);
-      }
-    }
-  }
-}
-
-
-#else /* OSPFv3 */
-
-struct ospf_iface_patt *
-ospf_iface_patt_find(struct ospf_area_config *ac, struct iface *iface, int iid)
-{
-  struct ospf_iface_patt *pt, *res = NULL;
-
-  WALK_LIST(pt, ac->patt_list)
-    if ((pt->instance_id >= iid) && (iface_patt_match(&pt->i, iface, NULL)) &&
-	(!res || (pt->instance_id < res->instance_id)))
-      res = pt;
-
-  return res;
-}
-
-void
-ospf_ifa_notify(struct proto *p, unsigned flags, struct ifa *a)
->>>>>>> 48e5f32d
 {
   struct proto_ospf *po = (struct proto_ospf *) p;
 
@@ -1223,6 +1100,7 @@
 static void
 ospf_ifaces_reconfigure2(struct ospf_area *oa, struct ospf_area_config *nac)
 {
+  struct proto_ospf *po = oa->po;
   struct ospf_iface_patt *ip;
   struct iface *iface;
   struct ifa *a;
@@ -1250,6 +1128,8 @@
 	    continue;
 
 	  /* Hard restart */
+	  log(L_INFO "%s: Restarting interface %s (%I/%d) in area %R",
+	      po->proto.name, ifa->ifname, a->prefix, a->pxlen, oa->areaid);
 	  ospf_iface_shutdown(ifa);
 	  ospf_iface_remove(ifa);
 	}
@@ -1263,7 +1143,7 @@
 static void
 ospf_ifaces_reconfigure3(struct ospf_area *oa, struct ospf_area_config *nac)
 {
-  struct proto *p = &oa->po->proto;
+  struct proto_ospf *po = oa->po;
   struct ospf_iface_patt *ip;
   struct iface *iface;
   struct ifa *a;
@@ -1295,7 +1175,7 @@
 
 	  /* Hard restart */
 	  log(L_INFO "%s: Restarting interface %s (IID %d) in area %R",
-	      p->name, ifa->ifname, ifa->instance_id, oa->areaid);
+	      po->proto.name, ifa->ifname, ifa->instance_id, oa->areaid);
 	  ospf_iface_shutdown(ifa);
 	  ospf_iface_remove(ifa);
 	}
@@ -1319,14 +1199,6 @@
 static void
 ospf_iface_change_mtu(struct proto_ospf *po, struct ospf_iface *ifa)
 {
-<<<<<<< HEAD
-  struct ospf_packet *op;
-  struct ospf_neighbor *n;
-  OSPF_TRACE(D_EVENTS, "Changing MTU on interface %s", ifa->iface->name);
-=======
-  struct proto *p = &po->proto;
->>>>>>> 48e5f32d
-
   /* ifa is not vlink */
 
   OSPF_TRACE(D_EVENTS, "Changing MTU on interface %s", ifa->ifname);
@@ -1407,24 +1279,13 @@
   }
   else
   {
-<<<<<<< HEAD
     if (ospf_is_v3(ifa->oa->po))
-      cli_msg(-1015, "Interface %s (IID %d)", ifa->iface->name, ifa->instance_id);
+      cli_msg(-1015, "Interface %s (IID %d)", ifa->ifname, ifa->instance_id);
     else if (ifa->addr->flags & IA_PEER)
-      cli_msg(-1015, "Interface %s (peer %I)", ifa->iface->name, ifa->addr->opposite);
-    else
-      cli_msg(-1015, "Interface %s (%I/%d)", ifa->iface->name, ifa->addr->prefix, ifa->addr->pxlen);
-
-=======
-#ifdef OSPFv2
-    if (ifa->addr->flags & IA_PEER)
       cli_msg(-1015, "Interface %s (peer %I)", ifa->ifname, ifa->addr->opposite);
     else
       cli_msg(-1015, "Interface %s (%I/%d)", ifa->ifname, ifa->addr->prefix, ifa->addr->pxlen);
-#else /* OSPFv3 */
-    cli_msg(-1015, "Interface %s (IID %d)", ifa->ifname, ifa->instance_id);
-#endif
->>>>>>> 48e5f32d
+
     cli_msg(-1015, "\tType: %s%s", ospf_it[ifa->type], more);
     cli_msg(-1015, "\tArea: %R (%u)", ifa->oa->areaid, ifa->oa->areaid);
   }
