/*
 *	BIRD -- OSPF
 *
 *	(c) 1999--2005 Ondrej Filip <feela@network.cz>
 *
 *	Can be freely distributed and used under the terms of the GNU GPL.
 */

#include "ospf.h"

char *ospf_is[] = { "down", "loop", "waiting", "ptp", "drother",
  "backup", "dr"
};

char *ospf_ism[] = { "interface up", "wait timer fired", "backup seen",
  "neighbor change", "loop indicated", "unloop indicated", "interface down"
};

char *ospf_it[] = { "broadcast", "nbma", "ptp", "ptmp", "virtual link" };

static void
poll_timer_hook(timer * timer)
{
  ospf_hello_send(timer->data, OHS_POLL, NULL);
}

static void
hello_timer_hook(timer * timer)
{
  ospf_hello_send(timer->data, OHS_HELLO, NULL);
}

static void
wait_timer_hook(timer * timer)
{
  struct ospf_iface *ifa = (struct ospf_iface *) timer->data;
  struct proto_ospf *po = ifa->oa->po;

  OSPF_TRACE(D_EVENTS, "Wait timer fired on interface %s.", ifa->iface->name);
  ospf_iface_sm(ifa, ISM_WAITF);
}

static void ospf_iface_change_mtu(struct proto_ospf *po, struct ospf_iface *ifa);

u32
rxbufsize(struct ospf_iface *ifa)
{
  switch(ifa->rxbuf)
  {
    case OSPF_RXBUF_NORMAL:
      return (ifa->iface->mtu * 2);
      break;
    case OSPF_RXBUF_LARGE:
      return OSPF_MAX_PKT_SIZE;
      break;
    default:
      return ifa->rxbuf;
      break;
  }
}

struct nbma_node *
find_nbma_node_in(list *nnl, ip_addr ip)
{
  struct nbma_node *nn;
  WALK_LIST(nn, *nnl)
    if (ipa_equal(nn->ip, ip))
      return nn;
  return NULL;
}

static int
ospf_sk_open(struct ospf_iface *ifa)
{
  struct proto_ospf *po = ifa->oa->po;

  sock *sk = sk_new(ifa->pool);
  sk->type = SK_IP;
  sk->dport = OSPF_PROTO;
  sk->saddr = IPA_NONE;

  sk->tos = IP_PREC_INTERNET_CONTROL;
  sk->rx_hook = ospf_rx_hook;
  sk->tx_hook = ospf_tx_hook;
  sk->err_hook = ospf_err_hook;
  sk->iface = ifa->iface;
  sk->rbsize = rxbufsize(ifa);
  sk->tbsize = rxbufsize(ifa);
  sk->data = (void *) ifa;
  sk->flags = SKF_LADDR_RX;

  if (sk_open(sk) != 0)
    goto err;

  /* 12 is an offset of the checksum in an OSPFv3 packet */
  if (ospf_is_v3(po))
    if (sk_set_ipv6_checksum(sk, 12) < 0)
      goto err;

  /*
   * For OSPFv2: When sending a packet, it is important to have a
   * proper source address. We expect that when we send one-hop
   * unicast packets, OS chooses a source address according to the
   * destination address (to be in the same prefix). We also expect
   * that when we send multicast packets, OS uses the source address
   * from sk->saddr registered to OS by sk_setup_multicast(). This
   * behavior is needed to implement multiple virtual ifaces (struct
   * ospf_iface) on one physical iface and is signalized by
   * CONFIG_MC_PROPER_SRC.
   *
   * If this behavior is not available (for example on BSD), we create
   * non-stub iface just for the primary IP address (see
   * ospf_iface_stubby()) and we expect OS to use primary IP address
   * as a source address for both unicast and multicast packets.
   *
   * FIXME: the primary IP address is currently just the
   * lexicographically smallest address on an interface, it should be
   * signalized by sysdep code which one is really the primary.
   */

  sk->saddr = ifa->addr->ip;
  if ((ifa->type == OSPF_IT_BCAST) || (ifa->type == OSPF_IT_PTP))
  {
    if (ifa->cf->real_bcast)
    {
      ifa->all_routers = ifa->addr->brd;
      ifa->des_routers = IPA_NONE;

      if (sk_set_broadcast(sk, 1) < 0)
        goto err;
    }
    else
    {
      ifa->all_routers = ospf_is_v2(po) ? IP4_OSPF_ALL_ROUTERS : IP6_OSPF_ALL_ROUTERS;
      ifa->des_routers = ospf_is_v2(po) ? IP4_OSPF_DES_ROUTERS : IP6_OSPF_DES_ROUTERS;
      sk->ttl = 1;	/* Hack, this will affect just the multicast packets */

      if (sk_setup_multicast(sk) < 0)
        goto err;

      if (sk_join_group(sk, ifa->all_routers) < 0)
        goto err;
    }
  }

  ifa->sk = sk;
  ifa->sk_dr = 0;
  return 1;

 err:
  rfree(sk);
  return 0;
}

static inline void
ospf_sk_join_dr(struct ospf_iface *ifa)
{
  if (ifa->sk_dr)
    return;

  sk_join_group(ifa->sk, ifa->des_routers);
  ifa->sk_dr = 1;
}

static inline void
ospf_sk_leave_dr(struct ospf_iface *ifa)
{
  if (!ifa->sk_dr)
    return;

  sk_leave_group(ifa->sk, ifa->des_routers);
  ifa->sk_dr = 0;
}

static void
ospf_iface_down(struct ospf_iface *ifa)
{
  struct proto_ospf *po = ifa->oa->po;
  struct ospf_neighbor *n, *nx;
  struct ospf_iface *iff;

  if (ifa->type != OSPF_IT_VLINK)
  {
    if (ospf_is_v3(ifa->oa->po))
      OSPF_TRACE(D_EVENTS, "Removing interface %s (IID %d) from area %R",
		 ifa->iface->name, ifa->instance_id, ifa->oa->areaid);
    else if (ifa->addr->flags & IA_PEER)
      OSPF_TRACE(D_EVENTS, "Removing interface %s (peer %I) from area %R",
		 ifa->iface->name, ifa->addr->opposite, ifa->oa->areaid);
    else
      OSPF_TRACE(D_EVENTS, "Removing interface %s (%I/%d) from area %R",
		 ifa->iface->name, ifa->addr->prefix, ifa->addr->pxlen, ifa->oa->areaid);

    /* First of all kill all the related vlinks */
    WALK_LIST(iff, po->iface_list)
    {
      if ((iff->type == OSPF_IT_VLINK) && (iff->vifa == ifa))
	ospf_iface_sm(iff, ISM_DOWN);
    }
  }

  WALK_LIST_DELSAFE(n, nx, ifa->neigh_list)
  {
    OSPF_TRACE(D_EVENTS, "Removing neighbor %I", n->ip);
    ospf_neigh_remove(n);
  }

  if (ifa->hello_timer)
    tm_stop(ifa->hello_timer);

  if (ifa->poll_timer)
    tm_stop(ifa->poll_timer);

  if (ifa->wait_timer)
    tm_stop(ifa->wait_timer);

  if (ifa->type == OSPF_IT_VLINK)
  {
    ifa->vifa = NULL;
    ifa->iface = NULL;
    ifa->addr = NULL;
    ifa->sk = NULL;
    ifa->cost = 0;
    ifa->vip = IPA_NONE;
  }

  ifa->rt_pos_beg = 0;
  ifa->rt_pos_end = 0;
  ifa->px_pos_beg = 0;
  ifa->px_pos_end = 0;
}


void
ospf_iface_remove(struct ospf_iface *ifa)
{
  struct proto_ospf *po = ifa->oa->po;

  if (ifa->type == OSPF_IT_VLINK)
    OSPF_TRACE(D_EVENTS, "Removing vlink to %R via area %R", ifa->vid, ifa->voa->areaid);

  ospf_iface_sm(ifa, ISM_DOWN);
  rem_node(NODE ifa);
  rfree(ifa->pool);
}

void
ospf_iface_shutdown(struct ospf_iface *ifa)
{
  if (ifa->state > OSPF_IS_DOWN)
    ospf_hello_send(ifa, OHS_SHUTDOWN, NULL);
}

/**
 * ospf_iface_chstate - handle changes of interface state
 * @ifa: OSPF interface
 * @state: new state
 *
 * Many actions must be taken according to interface state changes. New network
 * LSAs must be originated, flushed, new multicast sockets to listen for messages for
 * %ALLDROUTERS have to be opened, etc.
 */
void
ospf_iface_chstate(struct ospf_iface *ifa, u8 state)
{
  struct proto_ospf *po = ifa->oa->po;
  u8 oldstate = ifa->state;

  if (oldstate == state)
    return;

  ifa->state = state;

  if (ifa->type == OSPF_IT_VLINK)
    OSPF_TRACE(D_EVENTS, "Changing state of virtual link %R from %s to %s",
	       ifa->vid, ospf_is[oldstate], ospf_is[state]);
  else
    OSPF_TRACE(D_EVENTS, "Changing state of iface %s from %s to %s",
	       ifa->iface->name, ospf_is[oldstate], ospf_is[state]);

  if ((ifa->type == OSPF_IT_BCAST) && ipa_nonzero(ifa->des_routers) && ifa->sk)
  {
    if ((state == OSPF_IS_BACKUP) || (state == OSPF_IS_DR))
      ospf_sk_join_dr(ifa);
    else
      ospf_sk_leave_dr(ifa);
  }

  if ((oldstate == OSPF_IS_DR) && (ifa->net_lsa != NULL))
  {
    ifa->net_lsa->lsa.age = LSA_MAXAGE;
    if (state >= OSPF_IS_WAITING)
      ospf_lsupd_flush_nlsa(po, ifa->net_lsa);

    if (can_flush_lsa(po))
      flush_lsa(ifa->net_lsa, po);
    ifa->net_lsa = NULL;
  }

  if ((oldstate > OSPF_IS_LOOP) && (state <= OSPF_IS_LOOP))
    ospf_iface_down(ifa);

  schedule_rt_lsa(ifa->oa);
  // FIXME flushling of link LSA
}

/**
 * ospf_iface_sm - OSPF interface state machine
 * @ifa: OSPF interface
 * @event: event comming to state machine
 *
 * This fully respects 9.3 of RFC 2328 except we have slightly
 * different handling of %DOWN and %LOOP state. We remove intefaces
 * that are %DOWN. %DOWN state is used when an interface is waiting
 * for a lock. %LOOP state is used when an interface does not have a
 * link.
 */
void
ospf_iface_sm(struct ospf_iface *ifa, int event)
{
  DBG("SM on %s %s. Event is '%s'\n", (ifa->type == OSPF_IT_VLINK) ? "vlink" : "iface",
    ifa->iface ? ifa->iface->name : "(none)" , ospf_ism[event]);

  switch (event)
  {
  case ISM_UP:
    if (ifa->state <= OSPF_IS_LOOP)
    {
      /* Now, nothing should be adjacent */
      if ((ifa->type == OSPF_IT_PTP) || (ifa->type == OSPF_IT_PTMP) || (ifa->type == OSPF_IT_VLINK))
      {
	ospf_iface_chstate(ifa, OSPF_IS_PTP);
      }
      else
      {
	if (ifa->priority == 0)
	  ospf_iface_chstate(ifa, OSPF_IS_DROTHER);
	else
	{
	  ospf_iface_chstate(ifa, OSPF_IS_WAITING);
	  if (ifa->wait_timer)
	    tm_start(ifa->wait_timer, ifa->waitint);
	}
      }

      if (ifa->hello_timer)
	tm_start(ifa->hello_timer, ifa->helloint);

      if (ifa->poll_timer)
	tm_start(ifa->poll_timer, ifa->pollint);

      ospf_hello_send(ifa, OHS_HELLO, NULL);
      schedule_link_lsa(ifa);
    }
    break;

  case ISM_BACKS:
  case ISM_WAITF:
    if (ifa->state == OSPF_IS_WAITING)
    {
      bdr_election(ifa);
    }
    break;

  case ISM_NEICH:
    if ((ifa->state == OSPF_IS_DROTHER) || (ifa->state == OSPF_IS_DR) ||
	(ifa->state == OSPF_IS_BACKUP))
    {
      bdr_election(ifa);
      schedule_rt_lsa(ifa->oa);
    }
    break;

  case ISM_LOOP:
    if ((ifa->state > OSPF_IS_LOOP) && ifa->check_link)
      ospf_iface_chstate(ifa, OSPF_IS_LOOP);
    break;

  case ISM_UNLOOP:
    /* Immediate go UP */
    if (ifa->state == OSPF_IS_LOOP)
      ospf_iface_sm(ifa, ISM_UP);
    break;

  case ISM_DOWN:
    ospf_iface_chstate(ifa, OSPF_IS_DOWN);
    break;

  default:
    bug("OSPF_I_SM - Unknown event?");
    break;
  }

}

static u8
ospf_iface_classify_int(struct iface *ifa, struct ifa *addr)
{
  if (ipa_nonzero(addr->opposite))
    return (ifa->flags & IF_MULTICAST) ? OSPF_IT_PTP :  OSPF_IT_PTMP;

  if ((ifa->flags & (IF_MULTIACCESS | IF_MULTICAST)) ==
      (IF_MULTIACCESS | IF_MULTICAST))
    return OSPF_IT_BCAST;

  if ((ifa->flags & (IF_MULTIACCESS | IF_MULTICAST)) == IF_MULTIACCESS)
    return OSPF_IT_NBMA;

  return OSPF_IT_PTP;
}

static inline u8
ospf_iface_classify(u8 type, struct ifa *addr)
{
  return (type != OSPF_IT_UNDEF) ? type : ospf_iface_classify_int(addr->iface, addr);
}


struct ospf_iface *
ospf_iface_find(struct proto_ospf *p, struct iface *what)
{
  struct ospf_iface *i;

  WALK_LIST(i, p->iface_list) if ((i->iface == what) && (i->type != OSPF_IT_VLINK))
    return i;
  return NULL;
}

static void
ospf_iface_add(struct object_lock *lock)
{
  struct ospf_iface *ifa = lock->data;
  struct proto_ospf *po = ifa->oa->po;
  struct proto *p = &po->proto;

  /* Open socket if interface is not stub */
  if (! ifa->stub && ! ospf_sk_open(ifa))
  {
    log(L_ERR "%s: Socket open failed on interface %s, declaring as stub", p->name, ifa->iface->name);
    ifa->ioprob = OSPF_I_SK;
    ifa->stub = 1;
  }

  if (! ifa->stub)
  {
    ifa->hello_timer = tm_new_set(ifa->pool, hello_timer_hook, ifa, 0, ifa->helloint);

    if (ifa->type == OSPF_IT_NBMA)
      ifa->poll_timer = tm_new_set(ifa->pool, poll_timer_hook, ifa, 0, ifa->pollint);

    if ((ifa->type == OSPF_IT_BCAST) || (ifa->type == OSPF_IT_NBMA))
      ifa->wait_timer = tm_new_set(ifa->pool, wait_timer_hook, ifa, 0, 0);
  }

  /* Do iface UP, unless there is no link and we use link detection */
  ospf_iface_sm(ifa, (ifa->check_link && !(ifa->iface->flags & IF_LINK_UP)) ? ISM_LOOP : ISM_UP);
}

static inline void
add_nbma_node(struct ospf_iface *ifa, struct nbma_node *src, int found)
{
  struct nbma_node *n = mb_alloc(ifa->pool, sizeof(struct nbma_node));
  add_tail(&ifa->nbma_list, NODE n);
  n->ip = src->ip;
  n->eligible = src->eligible;
  n->found = found;
}

static int
ospf_iface_stubby(struct ospf_iface_patt *ip, struct ifa *addr)
{
  if (! addr)
    return 0;

  /* a host/loopback address */
  if (addr->flags & IA_HOST)
    return 1;

  /*
   * We cannot properly support multiple OSPF ifaces on real iface
   * with multiple prefixes, therefore we force OSPF ifaces with
   * non-primary IP prefixes to be stub.
   */
#if defined(OSPFv2) && !defined(CONFIG_MC_PROPER_SRC)
  if (! (addr->flags & IA_PRIMARY))
    return 1;
#endif

  return ip->stub;
}

void
ospf_iface_new(struct ospf_area *oa, struct ifa *addr, struct ospf_iface_patt *ip)
{
  struct proto_ospf *po = oa->po;
  struct iface *iface = addr ? addr->iface : NULL;
  struct pool *pool;

  struct ospf_iface *ifa;
  struct nbma_node *nb;
  struct object_lock *lock;

  if (ip->type == OSPF_IT_VLINK)
    OSPF_TRACE(D_EVENTS, "Adding vlink to %R via area %R", ip->vid, ip->voa);
  else if (ospf_is_v3(po))
    OSPF_TRACE(D_EVENTS, "Adding interface %s (IID %d) to area %R",
	       iface->name, ip->instance_id, oa->areaid);
  else if (addr->flags & IA_PEER)
    OSPF_TRACE(D_EVENTS, "Adding interface %s (peer %I) to area %R",
	       iface->name, addr->opposite, oa->areaid);
  else
    OSPF_TRACE(D_EVENTS, "Adding interface %s (%I/%d) to area %R",
	       iface->name, addr->prefix, addr->pxlen, oa->areaid);

  pool = rp_new(po->proto.pool, "OSPF Interface");
  ifa = mb_allocz(pool, sizeof(struct ospf_iface));
  ifa->iface = iface;
  ifa->addr = addr;
  ifa->oa = oa;
  ifa->cf = ip;
  ifa->pool = pool;

  ifa->cost = ip->cost;
  ifa->rxmtint = ip->rxmtint;
  ifa->inftransdelay = ip->inftransdelay;
  ifa->priority = ip->priority;
  ifa->helloint = ip->helloint;
  ifa->pollint = ip->pollint;
  ifa->strictnbma = ip->strictnbma;
  ifa->waitint = ip->waitint;
  ifa->deadint = ip->deadint;
  ifa->stub = ospf_iface_stubby(ip, addr);
  ifa->ioprob = OSPF_I_OK;
  ifa->rxbuf = ip->rxbuf;
  ifa->check_link = ip->check_link;
  ifa->ecmp_weight = ip->ecmp_weight;
  ifa->autype = ip->autype;
  ifa->passwords = ip->passwords;
  ifa->instance_id = ip->instance_id;

  ifa->type = ospf_iface_classify(ip->type, addr);

  /* Check validity of interface type */
  int old_type = ifa->type;
  u32 if_multi_flag = ip->real_bcast ? IF_BROADCAST : IF_MULTICAST;

  if (ospf_is_v2(po) && (ifa->type == OSPF_IT_BCAST) && (addr->flags & IA_PEER))
    ifa->type = OSPF_IT_PTP;

  if (ospf_is_v2(po) && (ifa->type == OSPF_IT_NBMA) && (addr->flags & IA_PEER))
    ifa->type = OSPF_IT_PTMP;

  if ((ifa->type == OSPF_IT_BCAST) && !(iface->flags & if_multi_flag))
    ifa->type = OSPF_IT_NBMA;

  if ((ifa->type == OSPF_IT_PTP) && !(iface->flags & if_multi_flag))
    ifa->type = OSPF_IT_PTMP;

  if (ifa->type != old_type)
    log(L_WARN "%s: Cannot use interface %s as %s, forcing %s",
	po->proto.name, iface->name, ospf_it[old_type], ospf_it[ifa->type]);

  /* Assign iface ID, for vlinks, this is ugly hack */
  ifa->iface_id = (ifa->type != OSPF_IT_VLINK) ? iface->index : oa->po->last_vlink_id++;

  init_list(&ifa->neigh_list);
  init_list(&ifa->nbma_list);

  WALK_LIST(nb, ip->nbma_list)
    if (ipa_in_net(nb->ip, addr->prefix, addr->pxlen))
      add_nbma_node(ifa, nb, 0);

  ifa->state = OSPF_IS_DOWN;
  add_tail(&oa->po->iface_list, NODE ifa);

  if (ifa->type == OSPF_IT_VLINK)
  {
    ifa->voa = ospf_find_area(oa->po, ip->voa);
    ifa->vid = ip->vid;

    ifa->hello_timer = tm_new_set(ifa->pool, hello_timer_hook, ifa, 0, ifa->helloint);

    return;			/* Don't lock, don't add sockets */
  }

  /*
   * In some cases we allow more ospf_ifaces on one physical iface.
   * In OSPFv2, if they use different IP address prefix.
   * In OSPFv3, if they use different instance_id.
   * Therefore, we store such info to lock->addr field.
   */

  lock = olock_new(pool);
  lock->addr = ospf_is_v2(po) ? ifa->addr->prefix : _MI6(0,0,0,ifa->instance_id);
  lock->type = OBJLOCK_IP;
  lock->port = OSPF_PROTO;
  lock->iface = iface;
  lock->data = ifa;
  lock->hook = ospf_iface_add;

  olock_acquire(lock);
}

static void
ospf_iface_change_timer(timer *tm, unsigned val)
{
  if (!tm)
    return;

  tm->recurrent = val;

  if (tm->expires)
    tm_start(tm, val);
}

int
ospf_iface_reconfigure(struct ospf_iface *ifa, struct ospf_iface_patt *new)
{
  struct proto_ospf *po = ifa->oa->po;
  struct nbma_node *nb, *nbx;
  char *ifname = (ifa->type != OSPF_IT_VLINK) ? ifa->iface->name : "vlink";

  /* Type could be changed in ospf_iface_new(),
     but if config values are same then also results are same */
  int old_type = ospf_iface_classify(ifa->cf->type, ifa->addr);
  int new_type = ospf_iface_classify(new->type, ifa->addr);
  if (old_type != new_type)
    return 0;

  int new_stub = ospf_iface_stubby(new, ifa->addr);
  if (ifa->stub != new_stub)
    return 0;

  if (new->real_bcast != ifa->cf->real_bcast)
    return 0;

  ifa->cf = new;
  ifa->marked = 0;


  /* HELLO TIMER */
  if (ifa->helloint != new->helloint)
  {
    OSPF_TRACE(D_EVENTS, "Changing hello interval on interface %s from %d to %d",
	       ifname, ifa->helloint, new->helloint);

    ifa->helloint = new->helloint;
    ospf_iface_change_timer(ifa->hello_timer, ifa->helloint);
  }

  /* RXMT TIMER */
  if (ifa->rxmtint != new->rxmtint)
  {
    OSPF_TRACE(D_EVENTS, "Changing retransmit interval on interface %s from %d to %d",
	       ifname, ifa->rxmtint, new->rxmtint);

    ifa->rxmtint = new->rxmtint;
  }

  /* POLL TIMER */
  if (ifa->pollint != new->pollint)
  {
    OSPF_TRACE(D_EVENTS, "Changing poll interval on interface %s from %d to %d",
	       ifname, ifa->pollint, new->pollint);

    ifa->pollint = new->pollint;
    ospf_iface_change_timer(ifa->poll_timer, ifa->pollint);
  }

  /* WAIT TIMER */
  if (ifa->waitint != new->waitint)
  {
    OSPF_TRACE(D_EVENTS, "Changing wait interval on interface %s from %d to %d",
	       ifname, ifa->waitint, new->waitint);

    ifa->waitint = new->waitint;
    if (ifa->wait_timer && ifa->wait_timer->expires)
      tm_start(ifa->wait_timer, ifa->waitint);
  }

  /* DEAD TIMER */
  if (ifa->deadint != new->deadint)
  {
    OSPF_TRACE(D_EVENTS, "Changing dead interval on interface %s from %d to %d",
	       ifname, ifa->deadint, new->deadint);
    ifa->deadint = new->deadint;
  }

  /* INFTRANS */
  if (ifa->inftransdelay != new->inftransdelay)
  {
    OSPF_TRACE(D_EVENTS, "Changing transmit delay on interface %s from %d to %d",
		     ifname, ifa->inftransdelay, new->inftransdelay);
    ifa->inftransdelay = new->inftransdelay;
  }

  /* AUTHENTICATION */
  if (ifa->autype != new->autype)
  {
    OSPF_TRACE(D_EVENTS, "Changing authentication type on interface %s", ifname);
    ifa->autype = new->autype;
  }

  /* Update passwords */
  ifa->passwords = new->passwords;

  /* Remaining options are just for proper interfaces */
  if (ifa->type == OSPF_IT_VLINK)
    return 1;


  /* COST */
  if (ifa->cost != new->cost)
  {
    OSPF_TRACE(D_EVENTS, "Changing cost on interface %s from %d to %d",
	       ifname, ifa->cost, new->cost);

    ifa->cost = new->cost;
  }

  /* PRIORITY */
  if (ifa->priority != new->priority)
  {
    OSPF_TRACE(D_EVENTS, "Changing priority on interface %s from %d to %d",
	       ifname, ifa->priority, new->priority);
    ifa->priority = new->priority;
  }

  /* STRICT NBMA */
  if (ifa->strictnbma != new->strictnbma)
  {
    OSPF_TRACE(D_EVENTS, "Changing NBMA strictness on interface %s", ifname);
    ifa->strictnbma = new->strictnbma;
  }

  /* NBMA LIST - remove or update old */
  WALK_LIST_DELSAFE(nb, nbx, ifa->nbma_list)
  {
    struct nbma_node *nb2 = find_nbma_node_in(&new->nbma_list, nb->ip);
    if (nb2)
    {
      if (nb->eligible != nb2->eligible)
      {
	OSPF_TRACE(D_EVENTS, "Changing eligibility of neighbor %I on interface %s",
		   nb->ip, ifname);
	nb->eligible = nb2->eligible;
      }
    }
    else
    {
      OSPF_TRACE(D_EVENTS, "Removing NBMA neighbor %I on interface %s",
		       nb->ip, ifname);
      rem_node(NODE nb);
      mb_free(nb);
    }
  }

  /* NBMA LIST - add new */
  WALK_LIST(nb, new->nbma_list)
  {
    if (!ipa_in_net(nb->ip, ifa->addr->prefix, ifa->addr->pxlen))
      continue;

    if (! find_nbma_node(ifa, nb->ip))
    {
      OSPF_TRACE(D_EVENTS, "Adding NBMA neighbor %I on interface %s",
		 nb->ip, ifname);
      add_nbma_node(ifa, nb, !!find_neigh_by_ip(ifa, nb->ip));
    }
  }

  /* RX BUFF */
  if (ifa->rxbuf != new->rxbuf)
  {
    OSPF_TRACE(D_EVENTS, "Changing rxbuf interface %s from %d to %d",
	       ifname, ifa->rxbuf, new->rxbuf);
    ifa->rxbuf = new->rxbuf;
    ospf_iface_change_mtu(ifa->oa->po, ifa);
  }

  /* LINK */
  if (ifa->check_link != new->check_link)
  {
    OSPF_TRACE(D_EVENTS, "%s link check on interface %s",
	       new->check_link ? "Enabling" : "Disabling", ifname);
    ifa->check_link = new->check_link;

    if (!(ifa->iface->flags & IF_LINK_UP))
      ospf_iface_sm(ifa, ifa->check_link ? ISM_LOOP : ISM_UNLOOP);
  }

  /* ECMP weight */
  if (ifa->ecmp_weight != new->ecmp_weight)
  {
    OSPF_TRACE(D_EVENTS, "Changing ECMP weight of interface %s from %d to %d",
	       ifname, (int)ifa->ecmp_weight + 1, (int)new->ecmp_weight + 1);
    ifa->ecmp_weight = new->ecmp_weight;
  }

  /* instance_id is not updated - it is part of key */

  return 1;
}


/*
 * Matching ifaces and addresses to OSPF ifaces/patterns
 * ospfX_ifa_notify(), ospfX_ifaces_reconfigure()
 *
 * This is significantly different in OSPFv2 and OSPFv3.
 * In OSPFv2, OSPF ifaces are created for each IP prefix (struct ifa)
 * In OSPFv3, OSPF ifaces are created based on real iface (struct iface),
 * but there may be several ones with different instance_id
 */

static inline struct ospf_iface_patt *
ospf_iface_patt_find2(struct ospf_area_config *ac, struct ifa *a)
{
  return (struct ospf_iface_patt *) iface_patt_find(&ac->patt_list, a->iface, a);
}

struct ospf_iface_patt *
ospf_iface_patt_find3(struct ospf_area_config *ac, struct iface *iface, int iid)
{
  struct ospf_iface_patt *pt, *res = NULL;

  WALK_LIST(pt, ac->patt_list)
    if ((pt->instance_id >= iid) && (iface_patt_match(&pt->i, iface, NULL)) &&
	(!res || (pt->instance_id < res->instance_id)))
      res = pt;

  return res;
}

static struct ospf_iface *
ospf_iface_find_by_key2(struct ospf_area *oa, struct ifa *a)
{
  struct ospf_iface *ifa;
  WALK_LIST(ifa, oa->po->iface_list)
    if ((ifa->addr == a) && (ifa->oa == oa) && (ifa->type != OSPF_IT_VLINK))
      return ifa;

  return NULL;
}

static struct ospf_iface *
ospf_iface_find_by_key3(struct ospf_area *oa, struct ifa *a, int iid)
{
  struct ospf_iface *ifa;
  WALK_LIST(ifa, oa->po->iface_list)
    if ((ifa->addr == a) && (ifa->oa == oa) && (ifa->instance_id == iid) && (ifa->type != OSPF_IT_VLINK))
      return ifa;

  return NULL;
}


void
ospf_ifa_notify2(struct proto *p, unsigned flags, struct ifa *a)
{
  struct proto_ospf *po = (struct proto_ospf *) p;

  if (a->flags & IA_SECONDARY)
    return;

  if (a->scope <= SCOPE_LINK)
    return;

  /* In OSPFv2, we create OSPF iface for each address. */
  if (flags & IF_CHANGE_UP)
  {
    int done = 0;
    struct ospf_area *oa;
    WALK_LIST(oa, po->area_list)
    {
      struct ospf_iface_patt *ip;
      if (ip = ospf_iface_patt_find2(oa->ac, a))
      {
	if (!done)
	  ospf_iface_new(oa, a, ip);
	done++;
      }
    }

    if (done > 1)
      log(L_WARN "%s: Interface %s (IP %I) matches for multiple areas", p->name,  a->iface->name, a->ip);
  }

  if (flags & IF_CHANGE_DOWN)
  {
    struct ospf_iface *ifa, *ifx;
    WALK_LIST_DELSAFE(ifa, ifx, po->iface_list)
    {
      if ((ifa->type != OSPF_IT_VLINK) && (ifa->addr == a))
	ospf_iface_remove(ifa);
      /* See a note in ospf_iface_notify() */
    }
  }
}

<<<<<<< HEAD
=======
static struct ospf_iface *
ospf_iface_find_by_key(struct ospf_area *oa, struct ifa *a)
{
  struct ospf_iface *ifa;
  WALK_LIST(ifa, oa->po->iface_list)
    if ((ifa->addr == a) && (ifa->oa == oa) && (ifa->type != OSPF_IT_VLINK))
      return ifa;

  return NULL;
}

void
ospf_ifaces_reconfigure(struct ospf_area *oa, struct ospf_area_config *nac)
{
  struct ospf_iface_patt *ip;
  struct iface *iface;
  struct ifa *a;

  WALK_LIST(iface, iface_list)
  {
    if (! (iface->flags & IF_UP))
      continue;

    WALK_LIST(a, iface->addrs)
    {
      if (a->flags & IA_SECONDARY)
	continue;

      if (a->scope <= SCOPE_LINK)
	continue;

      if (ip = ospf_iface_patt_find(oa->ac, a))
      {
	/* Main inner loop */
	struct ospf_iface *ifa = ospf_iface_find_by_key(oa, a);
	if (ifa)
	{
	  if (ospf_iface_reconfigure(ifa, ip))
	    continue;

	  /* Hard restart */
	  ospf_iface_shutdown(ifa);
	  ospf_iface_remove(ifa);
	}
	
	ospf_iface_new(oa, a, ip);
      }
    }
  }
}


#else /* OSPFv3 */

struct ospf_iface_patt *
ospf_iface_patt_find(struct ospf_area_config *ac, struct iface *iface, int iid)
{
  struct ospf_iface_patt *pt, *res = NULL;

  WALK_LIST(pt, ac->patt_list)
    if ((pt->instance_id >= iid) && (iface_patt_match(&pt->i, iface, NULL)) &&
	(!res || (pt->instance_id < res->instance_id)))
      res = pt;

  return res;
}

>>>>>>> c93c0208
void
ospf_ifa_notify3(struct proto *p, unsigned flags, struct ifa *a)
{
  struct proto_ospf *po = (struct proto_ospf *) p;

  if (a->flags & IA_SECONDARY)
    return;

  if (a->scope < SCOPE_LINK)
    return;

  /* In OSPFv3, we create OSPF iface for link-local address,
     other addresses are used for link-LSA. */
  if (a->scope == SCOPE_LINK)
  {
    if (flags & IF_CHANGE_UP)
    {
      int done0 = 0;
      struct ospf_area *oa;

      WALK_LIST(oa, po->area_list)
      {
	int iid = 0;

	struct ospf_iface_patt *ip;
	while (ip = ospf_iface_patt_find3(oa->ac, a->iface, iid))
	{
	  ospf_iface_new(oa, a, ip);
	  if (ip->instance_id == 0)
	    done0++;
	  iid = ip->instance_id + 1;
	}
      }

      if (done0 > 1)
	log(L_WARN "%s: Interface %s matches for multiple areas",
	    p->name,  a->iface->name);
    }

    if (flags & IF_CHANGE_DOWN)
    {
      struct ospf_iface *ifa, *ifx;
      WALK_LIST_DELSAFE(ifa, ifx, po->iface_list)
      {
	if ((ifa->type != OSPF_IT_VLINK) && (ifa->addr == a))
	  ospf_iface_remove(ifa);
	/* See a note in ospf_iface_notify() */
      }
    }
  }
  else
  {
    struct ospf_iface *ifa;
    WALK_LIST(ifa, po->iface_list)
    {
      if (ifa->iface == a->iface)
      {
	schedule_rt_lsa(ifa->oa);
	/* Event 5 from RFC5340 4.4.3. */
	schedule_link_lsa(ifa);
	return;
      }
    }
  }
}


static void
ospf_ifaces_reconfigure2(struct ospf_area *oa, struct ospf_area_config *nac)
{
  struct ospf_iface_patt *ip;
  struct iface *iface;
  struct ifa *a;

  WALK_LIST(iface, iface_list)
    WALK_LIST(a, iface->addrs)
    {
      if (a->flags & IA_SECONDARY)
	continue;

      if (a->scope <= SCOPE_LINK)
	continue;

      if (ip = ospf_iface_patt_find2(oa->ac, a))
      {
	/* Main inner loop */
	struct ospf_iface *ifa = ospf_iface_find_by_key2(oa, a);
	if (ifa)
	{
	  if (ospf_iface_reconfigure(ifa, ip))
	    continue;

	  /* Hard restart */
	  ospf_iface_shutdown(ifa);
	  ospf_iface_remove(ifa);
	}
	
	ospf_iface_new(oa, a, ip);
      }
    }
}

static void
ospf_ifaces_reconfigure3(struct ospf_area *oa, struct ospf_area_config *nac)
{
  struct ospf_iface_patt *ip;
  struct iface *iface;
  struct ifa *a;

  WALK_LIST(iface, iface_list)
  {
    if (! (iface->flags & IF_UP))
      continue;

    WALK_LIST(a, iface->addrs)
    {
      if (a->flags & IA_SECONDARY)
	continue;

      if (a->scope != SCOPE_LINK)
	continue;

      int iid = 0;
      while (ip = ospf_iface_patt_find3(nac, iface, iid))
      {
	iid = ip->instance_id + 1;

	/* Main inner loop */
	struct ospf_iface *ifa = ospf_iface_find_by_key3(oa, a, ip->instance_id);
	if (ifa)
	{
	  if (ospf_iface_reconfigure(ifa, ip))
	    continue;

	  /* Hard restart */
	  ospf_iface_shutdown(ifa);
	  ospf_iface_remove(ifa);
	}

	ospf_iface_new(oa, a, ip);
      }
    }
  }
}

void
ospf_ifaces_reconfigure(struct ospf_area *oa, struct ospf_area_config *nac)
{
  if (ospf_is_v2(oa->po))
    ospf_ifaces_reconfigure2(oa, nac);
  else
    ospf_ifaces_reconfigure3(oa, nac);
}


static void
ospf_iface_change_mtu(struct proto_ospf *po, struct ospf_iface *ifa)
{
  struct ospf_packet *op;
  struct ospf_neighbor *n;
  OSPF_TRACE(D_EVENTS, "Changing MTU on interface %s", ifa->iface->name);

  if (ifa->sk)
  {
    ifa->sk->rbsize = rxbufsize(ifa);
    ifa->sk->tbsize = rxbufsize(ifa);
    sk_reallocate(ifa->sk);
  }

  WALK_LIST(n, ifa->neigh_list)
  {
    op = (struct ospf_packet *) n->ldbdes;
    n->ldbdes = mb_allocz(n->pool, ifa->iface->mtu);

    if (ntohs(op->length) <= ifa->iface->mtu)	/* If the packet in old buffer is bigger, let it filled by zeros */
      memcpy(n->ldbdes, op, ifa->iface->mtu);	/* If the packet is old is same or smaller, copy it */

    mb_free(op);
  }
}

static void
ospf_iface_notify(struct proto_ospf *po, unsigned flags, struct ospf_iface *ifa)
{
  if (flags & IF_CHANGE_DOWN)
  {
    ospf_iface_remove(ifa);
    return;
  }

  if (flags & IF_CHANGE_LINK)
    ospf_iface_sm(ifa, (ifa->iface->flags & IF_LINK_UP) ? ISM_UNLOOP : ISM_LOOP);

  if (flags & IF_CHANGE_MTU)
    ospf_iface_change_mtu(po, ifa);
}

void
ospf_if_notify(struct proto *p, unsigned flags, struct iface *iface)
{
  struct proto_ospf *po = (struct proto_ospf *) p;

  /*
  if (iface->flags & IF_IGNORE)
    return;
  */

  /* Going up means that there are no such ifaces yet */
  if (flags & IF_CHANGE_UP)
    return;

  struct ospf_iface *ifa, *ifx;
  WALK_LIST_DELSAFE(ifa, ifx, po->iface_list)
    if ((ifa->type != OSPF_IT_VLINK) && (ifa->iface == iface))
      ospf_iface_notify(po, flags, ifa);

  /* We use here that even shutting down iface also shuts down
     the vlinks, but vlinks are not freed and stays in the
     iface_list even when down */
}

void
ospf_iface_info(struct ospf_iface *ifa)
{
  char *more = "";

  if (ifa->strictnbma &&
      ((ifa->type == OSPF_IT_NBMA) || (ifa->type == OSPF_IT_PTMP)))
    more = " (strict)";

  if (ifa->cf->real_bcast &&
      ((ifa->type == OSPF_IT_BCAST) || (ifa->type == OSPF_IT_PTP)))
    more = " (real)";

  if (ifa->type == OSPF_IT_VLINK)
  {
    cli_msg(-1015, "Virtual link to %R:", ifa->vid);
    cli_msg(-1015, "\tPeer IP: %I", ifa->vip);
    cli_msg(-1015, "\tTransit area: %R (%u)", ifa->voa->areaid,
	    ifa->voa->areaid);
    cli_msg(-1015, "\tInterface: \"%s\"",
	    (ifa->iface ? ifa->iface->name : "(none)"));
  }
  else
  {
    if (ospf_is_v3(ifa->oa->po))
      cli_msg(-1015, "Interface %s (IID %d)", ifa->iface->name, ifa->instance_id);
    else if (ifa->addr->flags & IA_PEER)
      cli_msg(-1015, "Interface %s (peer %I)", ifa->iface->name, ifa->addr->opposite);
    else
      cli_msg(-1015, "Interface %s (%I/%d)", ifa->iface->name, ifa->addr->prefix, ifa->addr->pxlen);

    cli_msg(-1015, "\tType: %s%s", ospf_it[ifa->type], more);
    cli_msg(-1015, "\tArea: %R (%u)", ifa->oa->areaid, ifa->oa->areaid);
  }
  cli_msg(-1015, "\tState: %s%s", ospf_is[ifa->state], ifa->stub ? " (stub)" : "");
  cli_msg(-1015, "\tPriority: %u", ifa->priority);
  cli_msg(-1015, "\tCost: %u", ifa->cost);
  if (ifa->oa->po->ecmp)
    cli_msg(-1015, "\tECMP weight: %d", ((int) ifa->ecmp_weight) + 1);
  cli_msg(-1015, "\tHello timer: %u", ifa->helloint);

  if (ifa->type == OSPF_IT_NBMA)
  {
    cli_msg(-1015, "\tPoll timer: %u", ifa->pollint);
  }
  cli_msg(-1015, "\tWait timer: %u", ifa->waitint);
  cli_msg(-1015, "\tDead timer: %u", ifa->deadint);
  cli_msg(-1015, "\tRetransmit timer: %u", ifa->rxmtint);
  if ((ifa->type == OSPF_IT_BCAST) || (ifa->type == OSPF_IT_NBMA))
  {
    cli_msg(-1015, "\tDesigned router (ID): %R", ifa->drid);
    cli_msg(-1015, "\tDesigned router (IP): %I", ifa->drip);
    cli_msg(-1015, "\tBackup designed router (ID): %R", ifa->bdrid);
    cli_msg(-1015, "\tBackup designed router (IP): %I", ifa->bdrip);
  }
}
<|MERGE_RESOLUTION|>--- conflicted
+++ resolved
@@ -898,76 +898,6 @@
   }
 }
 
-<<<<<<< HEAD
-=======
-static struct ospf_iface *
-ospf_iface_find_by_key(struct ospf_area *oa, struct ifa *a)
-{
-  struct ospf_iface *ifa;
-  WALK_LIST(ifa, oa->po->iface_list)
-    if ((ifa->addr == a) && (ifa->oa == oa) && (ifa->type != OSPF_IT_VLINK))
-      return ifa;
-
-  return NULL;
-}
-
-void
-ospf_ifaces_reconfigure(struct ospf_area *oa, struct ospf_area_config *nac)
-{
-  struct ospf_iface_patt *ip;
-  struct iface *iface;
-  struct ifa *a;
-
-  WALK_LIST(iface, iface_list)
-  {
-    if (! (iface->flags & IF_UP))
-      continue;
-
-    WALK_LIST(a, iface->addrs)
-    {
-      if (a->flags & IA_SECONDARY)
-	continue;
-
-      if (a->scope <= SCOPE_LINK)
-	continue;
-
-      if (ip = ospf_iface_patt_find(oa->ac, a))
-      {
-	/* Main inner loop */
-	struct ospf_iface *ifa = ospf_iface_find_by_key(oa, a);
-	if (ifa)
-	{
-	  if (ospf_iface_reconfigure(ifa, ip))
-	    continue;
-
-	  /* Hard restart */
-	  ospf_iface_shutdown(ifa);
-	  ospf_iface_remove(ifa);
-	}
-	
-	ospf_iface_new(oa, a, ip);
-      }
-    }
-  }
-}
-
-
-#else /* OSPFv3 */
-
-struct ospf_iface_patt *
-ospf_iface_patt_find(struct ospf_area_config *ac, struct iface *iface, int iid)
-{
-  struct ospf_iface_patt *pt, *res = NULL;
-
-  WALK_LIST(pt, ac->patt_list)
-    if ((pt->instance_id >= iid) && (iface_patt_match(&pt->i, iface, NULL)) &&
-	(!res || (pt->instance_id < res->instance_id)))
-      res = pt;
-
-  return res;
-}
-
->>>>>>> c93c0208
 void
 ospf_ifa_notify3(struct proto *p, unsigned flags, struct ifa *a)
 {
@@ -1043,6 +973,10 @@
   struct ifa *a;
 
   WALK_LIST(iface, iface_list)
+  {
+    if (! (iface->flags & IF_UP))
+      continue;
+
     WALK_LIST(a, iface->addrs)
     {
       if (a->flags & IA_SECONDARY)
@@ -1068,6 +1002,7 @@
 	ospf_iface_new(oa, a, ip);
       }
     }
+  }
 }
 
 static void
