/*
 *	BIRD -- The Border Gateway Protocol
 *
 *	(c) 2000 Martin Mares <mj@ucw.cz>
 *
 *	Can be freely distributed and used under the terms of the GNU GPL.
 */

#ifndef _BIRD_BGP_H_
#define _BIRD_BGP_H_

#include <stdint.h>
#include "nest/route.h"
#include "nest/bfd.h"
#include "lib/hash.h"

struct linpool;
struct eattr;

struct bgp_config {
  struct proto_config c;
  u32 local_as, remote_as;
  ip_addr remote_ip;
  ip_addr source_addr;			/* Source address to use */
  struct iface *iface;			/* Interface for link-local addresses */
  u16 remote_port; 			/* Neighbor destination port */
  int multihop;				/* Number of hops if multihop */
  int ttl_security;			/* Enable TTL security [RFC5082] */
  int next_hop_self;			/* Always set next hop to local IP address */
  int next_hop_keep;			/* Do not touch next hop attribute */
  int missing_lladdr;			/* What we will do when we don' know link-local addr, see MLL_* */
  int gw_mode;				/* How we compute route gateway from next_hop attr, see GW_* */
  int compare_path_lengths;		/* Use path lengths when selecting best route */
  int med_metric;			/* Compare MULTI_EXIT_DISC even between routes from differen ASes */
  int igp_metric;			/* Use IGP metrics when selecting best route */
  int prefer_older;			/* Prefer older routes according to RFC 5004 */
  int deterministic_med;		/* Use more complicated algo to have strict RFC 4271 MED comparison */
  u32 default_local_pref;		/* Default value for LOCAL_PREF attribute */
  u32 default_med;			/* Default value for MULTI_EXIT_DISC attribute */
  int capabilities;			/* Enable capability handshake [RFC3392] */
  int enable_refresh;			/* Enable local support for route refresh [RFC2918] */
  int enable_as4;			/* Enable local support for 4B AS numbers [RFC4893] */
  int enable_extended_messages;		/* Enable local support for extended messages [draft] */
  u32 rr_cluster_id;			/* Route reflector cluster ID, if different from local ID */
  int rr_client;			/* Whether neighbor is RR client of me */
  int rs_client;			/* Whether neighbor is RS client of me */
  int advertise_ipv4;			/* Whether we should add IPv4 capability advertisement to OPEN message */
  int passive;				/* Do not initiate outgoing connection */
  int interpret_communities;		/* Hardwired handling of well-known communities */
  int secondary;			/* Accept also non-best routes (i.e. RA_ACCEPTED) */
  int add_path;				/* Use ADD-PATH extension [draft] */
  int allow_local_as;			/* Allow that number of local ASNs in incoming AS_PATHs */
  int gr_mode;				/* Graceful restart mode (BGP_GR_*) */
  unsigned gr_time;			/* Graceful restart timeout */
  unsigned connect_delay_time;		/* Minimum delay between connect attempts */
  unsigned connect_retry_time;		/* Timeout for connect attempts */
  unsigned hold_time, initial_hold_time;
  unsigned keepalive_time;
  unsigned error_amnesia_time;		/* Errors are forgotten after */
  unsigned error_delay_time_min;	/* Time to wait after an error is detected */
  unsigned error_delay_time_max;
  unsigned disable_after_error;		/* Disable the protocol when error is detected */

  char *password;			/* Password used for MD5 authentication */
  struct rtable_config *igp_table;	/* Table used for recursive next hop lookups */
  int check_link;			/* Use iface link state for liveness detection */
  int bfd;				/* Use BFD for liveness detection */
};

#define MLL_SELF 1
#define MLL_DROP 2
#define MLL_IGNORE 3

#define GW_DIRECT 1
#define GW_RECURSIVE 2

#define ADD_PATH_RX 1
#define ADD_PATH_TX 2
#define ADD_PATH_FULL 3

#define BGP_GR_ABLE 1
#define BGP_GR_AWARE 2

/* For peer_gr_flags */
#define BGP_GRF_RESTART 0x80

/* For peer_gr_aflags */
#define BGP_GRF_FORWARDING 0x80


struct bgp_conn {
  struct bgp_proto *bgp;
  struct birdsock *sk;
  uint state;				/* State of connection state machine */
  struct timer *connect_retry_timer;
  struct timer *hold_timer;
  struct timer *keepalive_timer;
  struct event *tx_ev;
  int packets_to_send;			/* Bitmap of packet types to be sent */
  int notify_code, notify_subcode, notify_size;
  byte *notify_data;
  u32 advertised_as;			/* Temporary value for AS number received */
  int start_state;			/* protocol start_state snapshot when connection established */
  u8 peer_refresh_support;		/* Peer supports route refresh [RFC2918] */
  u8 peer_as4_support;			/* Peer supports 4B AS numbers [RFC4893] */
  u8 peer_add_path;			/* Peer supports ADD-PATH [draft] */
  u8 peer_enhanced_refresh_support;	/* Peer supports enhanced refresh [RFC7313] */
  u8 peer_gr_aware;
  u8 peer_gr_able;
  u16 peer_gr_time;
  u8 peer_gr_flags;
  u8 peer_gr_aflags;
  u8 peer_ext_messages_support;		/* Peer supports extended message length [draft] */
  unsigned hold_time, keepalive_time;	/* Times calculated from my and neighbor's requirements */
};

struct bgp_proto {
  struct proto p;
  struct bgp_config *cf;		/* Shortcut to BGP configuration */
  u32 local_as, remote_as;
  int start_state;			/* Substates that partitions BS_START */
  u8 is_internal;			/* Internal BGP connection (local_as == remote_as) */
  u8 as4_session;			/* Session uses 4B AS numbers in AS_PATH (both sides support it) */
  u8 add_path_rx;			/* Session expects receive of ADD-PATH extended NLRI */
  u8 add_path_tx;			/* Session expects transmit of ADD-PATH extended NLRI */
  u8 ext_messages;			/* Session allows to use extended messages (both sides support it) */
  u32 local_id;				/* BGP identifier of this router */
  u32 remote_id;			/* BGP identifier of the neighbor */
  u32 rr_cluster_id;			/* Route reflector cluster ID */
  int rr_client;			/* Whether neighbor is RR client of me */
  int rs_client;			/* Whether neighbor is RS client of me */
  u8 gr_ready;				/* Neighbor could do graceful restart */
  u8 gr_active;				/* Neighbor is doing graceful restart */
  u8 feed_state;			/* Feed state (TX) for EoR, RR packets, see BFS_* */
  u8 load_state;			/* Load state (RX) for EoR, RR packets, see BFS_* */
  struct bgp_conn *conn;		/* Connection we have established */
  struct bgp_conn outgoing_conn;	/* Outgoing connection we're working with */
  struct bgp_conn incoming_conn;	/* Incoming connection we have neither accepted nor rejected yet */
  struct object_lock *lock;		/* Lock for neighbor connection */
  struct neighbor *neigh;		/* Neighbor entry corresponding to remote ip, NULL if multihop */
  struct bfd_request *bfd_req;		/* BFD request, if BFD is used */
  ip_addr source_addr;			/* Local address used as an advertised next hop */
  rtable *igp_table;			/* Table used for recursive next hop lookups */
  struct event *event;			/* Event for respawning and shutting process */
  struct timer *startup_timer;		/* Timer used to delay protocol startup due to previous errors (startup_delay) */
  struct timer *gr_timer;		/* Timer waiting for reestablishment after graceful restart */
  struct bgp_bucket **bucket_hash;	/* Hash table of attribute buckets */
  uint hash_size, hash_count, hash_limit;
  HASH(struct bgp_prefix) prefix_hash;	/* Prefixes to be sent */
  slab *prefix_slab;			/* Slab holding prefix nodes */
  list bucket_queue;			/* Queue of buckets to send */
  struct bgp_bucket *withdraw_bucket;	/* Withdrawn routes */
  unsigned startup_delay;		/* Time to delay protocol startup by due to errors */
  bird_clock_t last_proto_error;	/* Time of last error that leads to protocol stop */
  u8 last_error_class; 			/* Error class of last error */
  u32 last_error_code;			/* Error code of last error. BGP protocol errors
					   are encoded as (bgp_err_code << 16 | bgp_err_subcode) */
  u16 mrt_peer_index;			/* Used for MRT Table Dump */
#ifdef IPV6
  byte *mp_reach_start, *mp_unreach_start; /* Multiprotocol BGP attribute notes */
  unsigned mp_reach_len, mp_unreach_len;
  ip_addr local_link;			/* Link-level version of source_addr */
#endif
};

struct bgp_prefix {
  struct {
    ip_addr prefix;
    int pxlen;
  } n;
  u32 path_id;
  struct bgp_prefix *next;
  node bucket_node;			/* Node in per-bucket list */
};

struct bgp_bucket {
  node send_node;			/* Node in send queue */
  struct bgp_bucket *hash_next, *hash_prev;	/* Node in bucket hash table */
  unsigned hash;			/* Hash over extended attributes */
  list prefixes;			/* Prefixes in this buckets */
  ea_list eattrs[0];			/* Per-bucket extended attributes */
};

#define BGP_PORT		179
#define BGP_VERSION		4
#define BGP_HEADER_LENGTH	19
#define BGP_MAX_MESSAGE_LENGTH	4096
#define BGP_MAX_EXT_MSG_LENGTH	65535
#define BGP_RX_BUFFER_SIZE	4096
<<<<<<< HEAD
#define BGP_TX_BUFFER_SIZE	BGP_MAX_PACKET_LENGTH
#define BGP_ATTR_BUFFER_SIZE	2048	/* Default buffer size for encoded bgp attributes */
=======
#define BGP_TX_BUFFER_SIZE	4096
#define BGP_RX_BUFFER_EXT_SIZE	65535
#define BGP_TX_BUFFER_EXT_SIZE	65535

static inline int bgp_max_packet_length(struct bgp_proto *p)
{ return p->ext_messages ? BGP_MAX_EXT_MSG_LENGTH : BGP_MAX_MESSAGE_LENGTH; }
>>>>>>> c7b99a93

extern struct linpool *bgp_linpool;


void bgp_start_timer(struct timer *t, int value);
void bgp_check_config(struct bgp_config *c);
void bgp_error(struct bgp_conn *c, unsigned code, unsigned subcode, byte *data, int len);
void bgp_close_conn(struct bgp_conn *c);
void bgp_update_startup_delay(struct bgp_proto *p);
void bgp_conn_enter_openconfirm_state(struct bgp_conn *conn);
void bgp_conn_enter_established_state(struct bgp_conn *conn);
void bgp_conn_enter_close_state(struct bgp_conn *conn);
void bgp_conn_enter_idle_state(struct bgp_conn *conn);
void bgp_handle_graceful_restart(struct bgp_proto *p);
void bgp_graceful_restart_done(struct bgp_proto *p);
void bgp_refresh_begin(struct bgp_proto *p);
void bgp_refresh_end(struct bgp_proto *p);
void bgp_store_error(struct bgp_proto *p, struct bgp_conn *c, u8 class, u32 code);
void bgp_stop(struct bgp_proto *p, unsigned subcode);

struct rte_source *bgp_find_source(struct bgp_proto *p, u32 path_id);
struct rte_source *bgp_get_source(struct bgp_proto *p, u32 path_id);



#ifdef LOCAL_DEBUG
#define BGP_FORCE_DEBUG 1
#else
#define BGP_FORCE_DEBUG 0
#endif
#define BGP_TRACE(flags, msg, args...) do { if ((p->p.debug & flags) || BGP_FORCE_DEBUG) \
	log(L_TRACE "%s: " msg, p->p.name , ## args ); } while(0)

#define BGP_TRACE_RL(rl, flags, msg, args...) do { if ((p->p.debug & flags) || BGP_FORCE_DEBUG) \
	log_rl(rl, L_TRACE "%s: " msg, p->p.name , ## args ); } while(0)


/* attrs.c */

/* Hack: although BA_NEXT_HOP attribute has type EAF_TYPE_IP_ADDRESS, in IPv6
 * we store two addesses in it - a global address and a link local address.
 */
#ifdef IPV6
#define NEXT_HOP_LENGTH (2*sizeof(ip_addr))
static inline void set_next_hop(byte *b, ip_addr addr) { ((ip_addr *) b)[0] = addr; ((ip_addr *) b)[1] = IPA_NONE; }
#else
#define NEXT_HOP_LENGTH sizeof(ip_addr)
static inline void set_next_hop(byte *b, ip_addr addr) { ((ip_addr *) b)[0] = addr; }
#endif

void bgp_attach_attr(struct ea_list **to, struct linpool *pool, unsigned attr, uintptr_t val);
byte *bgp_attach_attr_wa(struct ea_list **to, struct linpool *pool, unsigned attr, unsigned len);
struct rta *bgp_decode_attrs(struct bgp_conn *conn, byte *a, uint len, struct linpool *pool, int mandatory);
int bgp_get_attr(struct eattr *e, byte *buf, int buflen);
int bgp_rte_better(struct rte *, struct rte *);
int bgp_rte_mergable(rte *pri, rte *sec);
int bgp_rte_recalculate(rtable *table, net *net, rte *new, rte *old, rte *old_best);
void bgp_rt_notify(struct proto *P, rtable *tbl UNUSED, net *n, rte *new, rte *old UNUSED, ea_list *attrs);
int bgp_import_control(struct proto *, struct rte **, struct ea_list **, struct linpool *);
void bgp_init_bucket_table(struct bgp_proto *);
void bgp_free_bucket(struct bgp_proto *p, struct bgp_bucket *buck);
void bgp_init_prefix_table(struct bgp_proto *p, u32 order);
void bgp_free_prefix(struct bgp_proto *p, struct bgp_prefix *bp);
uint bgp_encode_attrs(struct bgp_proto *p, byte *w, ea_list *attrs, int remains);
void bgp_get_route_info(struct rte *, byte *buf, struct ea_list *attrs);

inline static void bgp_attach_attr_ip(struct ea_list **to, struct linpool *pool, unsigned attr, ip_addr a)
{ *(ip_addr *) bgp_attach_attr_wa(to, pool, attr, sizeof(ip_addr)) = a; }

/* packets.c */

void mrt_dump_bgp_state_change(struct bgp_conn *conn, unsigned old, unsigned new);
void bgp_schedule_packet(struct bgp_conn *conn, int type);
void bgp_kick_tx(void *vconn);
void bgp_tx(struct birdsock *sk);
int bgp_rx(struct birdsock *sk, int size);
const char * bgp_error_dsc(unsigned code, unsigned subcode);
void bgp_log_error(struct bgp_proto *p, u8 class, char *msg, unsigned code, unsigned subcode, byte *data, unsigned len);

/* Packet types */

#define PKT_OPEN		0x01
#define PKT_UPDATE		0x02
#define PKT_NOTIFICATION	0x03
#define PKT_KEEPALIVE		0x04
#define PKT_ROUTE_REFRESH	0x05	/* [RFC2918] */
#define PKT_BEGIN_REFRESH	0x1e	/* Dummy type for BoRR packet [RFC7313] */
#define PKT_SCHEDULE_CLOSE	0x1f	/* Used internally to schedule socket close */

/* Attributes */

#define BAF_OPTIONAL		0x80
#define BAF_TRANSITIVE		0x40
#define BAF_PARTIAL		0x20
#define BAF_EXT_LEN		0x10

#define BA_ORIGIN		0x01	/* [RFC1771] */		/* WM */
#define BA_AS_PATH		0x02				/* WM */
#define BA_NEXT_HOP		0x03				/* WM */
#define BA_MULTI_EXIT_DISC	0x04				/* ON */
#define BA_LOCAL_PREF		0x05				/* WD */
#define BA_ATOMIC_AGGR		0x06				/* WD */
#define BA_AGGREGATOR		0x07				/* OT */
#define BA_COMMUNITY		0x08	/* [RFC1997] */		/* OT */
#define BA_ORIGINATOR_ID	0x09	/* [RFC1966] */		/* ON */
#define BA_CLUSTER_LIST		0x0a				/* ON */
/* We don't support these: */
#define BA_DPA			0x0b	/* ??? */
#define BA_ADVERTISER		0x0c	/* [RFC1863] */
#define BA_RCID_PATH		0x0d
#define BA_MP_REACH_NLRI	0x0e	/* [RFC2283] */
#define BA_MP_UNREACH_NLRI	0x0f
#define BA_EXT_COMMUNITY	0x10	/* [RFC4360] */
#define BA_AS4_PATH             0x11    /* [RFC4893] */
#define BA_AS4_AGGREGATOR       0x12

/* BGP connection states */

#define BS_IDLE			0
#define BS_CONNECT		1	/* Attempting to connect */
#define BS_ACTIVE		2	/* Waiting for connection retry & listening */
#define BS_OPENSENT		3
#define BS_OPENCONFIRM		4
#define BS_ESTABLISHED		5
#define BS_CLOSE		6	/* Used during transition to BS_IDLE */

#define BS_MAX			7

/* BGP start states
 *
 * Used in PS_START for fine-grained specification of starting state.
 *
 * When BGP protocol is started by core, it goes to BSS_PREPARE. When BGP
 * protocol done what is neccessary to start itself (like acquiring the lock),
 * it goes to BSS_CONNECT.  When some connection attempt failed because of
 * option or capability error, it goes to BSS_CONNECT_NOCAP.
 */

#define BSS_PREPARE		0	/* Used before ordinary BGP started, i. e. waiting for lock */
#define BSS_DELAY		1	/* Startup delay due to previous errors */
#define BSS_CONNECT		2	/* Ordinary BGP connecting */
#define BSS_CONNECT_NOCAP	3	/* Legacy BGP connecting (without capabilities) */


/* BGP feed states (TX)
 *
 * RFC 4724 specifies that an initial feed should end with End-of-RIB mark.
 *
 * RFC 7313 specifies that a route refresh should be demarcated by BoRR and EoRR packets.
 *
 * These states (stored in p->feed_state) are used to keep track of these
 * requirements. When such feed is started, BFS_LOADING / BFS_REFRESHING is
 * set. When it ended, BFS_LOADED / BFS_REFRESHED is set to schedule End-of-RIB
 * or EoRR packet. When the packet is sent, the state returned to BFS_NONE.
 *
 * Note that when a non-demarcated feed (e.g. plain RFC 4271 initial load
 * without End-of-RIB or plain RFC 2918 route refresh without BoRR/EoRR
 * demarcation) is active, BFS_NONE is set.
 *
 * BFS_NONE, BFS_LOADING and BFS_REFRESHING are also used as load states (RX)
 * with correspondent semantics (-, expecting End-of-RIB, expecting EoRR).
 */

#define BFS_NONE		0	/* No feed or original non-demarcated feed */
#define BFS_LOADING		1	/* Initial feed active, End-of-RIB planned */
#define BFS_LOADED		2	/* Loading done, End-of-RIB marker scheduled */
#define BFS_REFRESHING		3	/* Route refresh (introduced by BoRR) active */
#define BFS_REFRESHED		4	/* Refresh done, EoRR packet scheduled */


/* Error classes */

#define BE_NONE			0
#define BE_MISC			1	/* Miscellaneous error */
#define BE_SOCKET		2	/* Socket error */
#define BE_BGP_RX		3	/* BGP protocol error notification received */
#define BE_BGP_TX		4	/* BGP protocol error notification sent */
#define BE_AUTO_DOWN		5	/* Automatic shutdown */
#define BE_MAN_DOWN		6	/* Manual shutdown */

/* Misc error codes */

#define BEM_NEIGHBOR_LOST	1
#define BEM_INVALID_NEXT_HOP	2
#define BEM_INVALID_MD5		3	/* MD5 authentication kernel request failed (possibly not supported) */
#define BEM_NO_SOCKET		4
#define BEM_LINK_DOWN		5
#define BEM_BFD_DOWN		6
#define BEM_GRACEFUL_RESTART	7

/* Automatic shutdown error codes */

#define BEA_ROUTE_LIMIT_EXCEEDED 1

/* Well-known communities */

#define BGP_COMM_NO_EXPORT		0xffffff01	/* Don't export outside local AS / confed. */
#define BGP_COMM_NO_ADVERTISE		0xffffff02	/* Don't export at all */
#define BGP_COMM_NO_EXPORT_SUBCONFED	0xffffff03	/* NO_EXPORT even in local confederation */

/* Origins */

#define ORIGIN_IGP		0
#define ORIGIN_EGP		1
#define ORIGIN_INCOMPLETE	2

/* Address families */

#define BGP_AF_IPV4		1
#define BGP_AF_IPV6		2

#ifdef IPV6
#define BGP_AF BGP_AF_IPV6
#else
#define BGP_AF BGP_AF_IPV4
#endif

#endif<|MERGE_RESOLUTION|>--- conflicted
+++ resolved
@@ -187,17 +187,13 @@
 #define BGP_MAX_MESSAGE_LENGTH	4096
 #define BGP_MAX_EXT_MSG_LENGTH	65535
 #define BGP_RX_BUFFER_SIZE	4096
-<<<<<<< HEAD
-#define BGP_TX_BUFFER_SIZE	BGP_MAX_PACKET_LENGTH
-#define BGP_ATTR_BUFFER_SIZE	2048	/* Default buffer size for encoded bgp attributes */
-=======
 #define BGP_TX_BUFFER_SIZE	4096
 #define BGP_RX_BUFFER_EXT_SIZE	65535
 #define BGP_TX_BUFFER_EXT_SIZE	65535
+#define BGP_ATTR_BUFFER_SIZE	2048	/* Default buffer size for encoded bgp attributes */
 
 static inline int bgp_max_packet_length(struct bgp_proto *p)
 { return p->ext_messages ? BGP_MAX_EXT_MSG_LENGTH : BGP_MAX_MESSAGE_LENGTH; }
->>>>>>> c7b99a93
 
 extern struct linpool *bgp_linpool;
 
