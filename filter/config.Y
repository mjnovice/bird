/*
 *	BIRD - filters
 *
 *	Copyright 1998--2000 Pavel Machek
 *
 *	Can be freely distributed and used under the terms of the GNU GPL.
 *
	FIXME: priority of ! should be lower
 */

CF_HDR

CF_DEFINES

#define P(a,b) ((a<<8) | b)

static int make_pair(int i1, int i2)
{
  unsigned u1 = i1;
  unsigned u2 = i2;

  if ((u1 > 0xFFFF) || (u2 > 0xFFFF))
    cf_error( "Can't operate with value out of bounds in pair constructor");

  return (u1 << 16) | u2;
}

CF_DECLS

CF_KEYWORDS(FUNCTION, PRINT, PRINTN, UNSET, RETURN,
	ACCEPT, REJECT, ERROR, QUITBIRD,
	INT, BOOL, IP, PREFIX, PAIR, SET, STRING, BGPMASK, BGPPATH, CLIST,
	IF, THEN, ELSE, CASE,
	TRUE, FALSE,
	FROM, GW, NET, MASK, PROTO, SOURCE, SCOPE, CAST, DEST, PREFERENCE,
	LEN,
	DEFINED,
	ADD, DELETE, CONTAINS, RESET,
	PREPEND, MATCH,
	EMPTY,
	FILTER, WHERE, EVAL)

%nonassoc THEN
%nonassoc ELSE

%type <x> term block cmds cmd function_body constant print_one print_list var_list var_listn dynamic_attr static_attr function_call symbol dpair bgp_path_expr
%type <f> filter filter_body where_filter
%type <i> type break_command cpair
%type <e> set_item set_items switch_body
%type <trie> fprefix_set
%type <v> set_atom fprefix fprefix_s fipa
%type <s> decls declsn one_decl function_params 
%type <h> bgp_path bgp_path_tail1 bgp_path_tail2

CF_GRAMMAR

CF_ADDTO(conf, filter_def)
filter_def:
   FILTER SYM { cf_push_scope( $2 ); } filter_body {
     $2 = cf_define_symbol($2, SYM_FILTER, $4);
     $4->name = $2->name;
     DBG( "We have new filter defined (%s)\n", $2->name );
     cf_pop_scope();
   }
 ;

CF_ADDTO(conf, filter_eval)
filter_eval:
   EVAL term { f_eval_int($2); }
 ;

type:
   INT { $$ = T_INT; }
 | BOOL { $$ = T_BOOL; }
 | IP { $$ = T_IP; }
 | PREFIX { $$ = T_PREFIX; }
 | PAIR { $$ = T_PAIR; }
 | STRING { $$ = T_STRING; }
 | BGPMASK { $$ = T_PATH_MASK; }
 | BGPPATH { $$ = T_PATH; }
 | CLIST { $$ = T_CLIST; }
 | type SET { 
	switch ($1) {
	  case T_INT:
	  case T_IP:
	  case T_PAIR:
	       $$ = T_SET;
	       break;

	  case T_PREFIX:
	       $$ = T_PREFIX_SET;
	    break;

	  default:
		cf_error( "You can't create sets of this type." );
	}
   }
 ;

one_decl:
   type SYM {
     struct f_val * val = cfg_alloc(sizeof(struct f_val)); 
     val->type = $1; 
     $2 = cf_define_symbol($2, SYM_VARIABLE | $1, val);
     DBG( "New variable %s type %x\n", $2->name, $1 );
     $2->aux2 = NULL;
     $$=$2;
   }
 ;

/* Decls with ';' at the end */
decls: /* EMPTY */ { $$ = NULL; }
 | one_decl ';' decls {
     $$ = $1;
     $$->aux2 = $3;
   }
 ;

/* Declarations that have no ';' at the end. */
declsn: one_decl { $$ = $1; }
 | declsn ';' one_decl {
     $$ = $1;
     $$->aux2 = $3;
   }
 ;

filter_body:
   function_body {
     struct filter *f = cfg_alloc(sizeof(struct filter));
     f->name = NULL;
     f->root = $1;
     $$ = f;
   }
 ;

filter:
   SYM {
     if ($1->class != SYM_FILTER) cf_error("No such filter.");
     $$ = $1->def;
   }
 | filter_body
 ;

where_filter:
   WHERE term {
     /* Construct 'IF term THEN ACCEPT; REJECT;' */
     struct filter *f = cfg_alloc(sizeof(struct filter));
     struct f_inst *i, *acc, *rej;
     acc = f_new_inst();		/* ACCEPT */
     acc->code = P('p',',');
     acc->a1.p = NULL;
     acc->a2.i = F_ACCEPT;
     rej = f_new_inst();		/* REJECT */
     rej->code = P('p',',');
     rej->a1.p = NULL;
     rej->a2.i = F_REJECT;
     i = f_new_inst();			/* IF */
     i->code = '?';
     i->a1.p = $2;
     i->a2.p = acc;
     i->next = rej;
     f->name = NULL;
     f->root = i;
     $$ = f;
  }
 ;

function_params:
   '(' declsn ')' { DBG( "Have function parameters\n" ); $$=$2; }
 | '(' ')' { $$=NULL; }
 ;

function_body:
   decls '{' cmds '}' {
     $$ = $3;
   }
 ;

CF_ADDTO(conf, function_def)
function_def:
   FUNCTION SYM { DBG( "Beginning of function %s\n", $2->name );
     $2 = cf_define_symbol($2, SYM_FUNCTION, NULL);
     cf_push_scope($2);
   } function_params function_body {
     $2->def = $5;
     $2->aux2 = $4;
     DBG("Hmm, we've got one function here - %s\n", $2->name); 
     cf_pop_scope();
   }
 ;

/* Programs */

cmds: /* EMPTY */ { $$ = NULL; }
 | cmd cmds {
     if ($1) {
       if ($1->next)
	 bug("Command has next already set");
       $1->next = $2;
       $$ = $1;
     } else $$ = $2;
   }
 ;

block:
   cmd {
     $$=$1;
   }
 | '{' cmds '}' {
     $$=$2;
   }
 ;

/*
 * Simple types, their bison value is int
 */
cpair:
   '(' NUM ',' NUM ')' { $$ = make_pair($2, $4); }
 ;

/*
 * Complex types, their bison value is struct f_val
 */
fipa:
   IPA %prec PREFIX_DUMMY { $$.type = T_IP; $$.val.px.ip = $1; }
 ;

set_atom:
   NUM   { $$.type = T_INT; $$.val.i = $1; }
 | cpair { $$.type = T_PAIR; $$.val.i = $1; }
 | fipa  { $$ = $1; }
 | ENUM  {  $$.type = $1 >> 16; $$.val.i = $1 & 0xffff; }
 ; 

set_item:
   set_atom { 
	$$ = f_new_tree(); 
	$$->from = $1; 
	$$->to = $1;
   }
 | set_atom '.' '.' set_atom { 
	$$ = f_new_tree(); 
	$$->from = $1; 
	$$->to = $4; 
   }
 ;

set_items:
   set_item { $$ = $1; }
 | set_items ',' set_item { $$ = $3; $$->left = $1; }
 ;

fprefix_s:
   IPA '/' NUM %prec '/' {
     if (($3 < 0) || ($3 > MAX_PREFIX_LENGTH) || !ip_is_prefix($1, $3)) cf_error("Invalid network prefix: %I/%d.", $1, $3);
     $$.type = T_PREFIX; $$.val.px.ip = $1; $$.val.px.len = $3;
   }
 ;

fprefix:
   fprefix_s { $$ = $1; }
 | fprefix_s '+' { $$ = $1; $$.val.px.len |= LEN_PLUS; }
 | fprefix_s '-' { $$ = $1; $$.val.px.len |= LEN_MINUS; }
 | fprefix_s '{' NUM ',' NUM '}' { 
     if (! ((0 <= $3) && ($3 <= $5) && ($5 <= MAX_PREFIX_LENGTH))) cf_error("Invalid prefix pattern range: {%d, %d}.", $3, $5);
     $$ = $1; $$.val.px.len |= LEN_RANGE | ($3 << 16) | ($5 << 8);
   }
 ;

fprefix_set:
   fprefix { $$ = f_new_trie(); trie_add_prefix($$, &($1.val.px)); }
 | fprefix_set ',' fprefix { $$ = $1; trie_add_prefix($$, &($3.val.px)); }
 ;

switch_body: /* EMPTY */ { $$ = NULL; }
 | set_item ':' cmds switch_body {
     $$ = $1;
     $$->data = $3;
     $$->left = $4;
   }
 | ELSE ':' cmds {
     $$ = f_new_tree(); 
     $$->from.type = T_VOID; 
     $$->to.type = T_VOID;
     $$->data = $3;
   }
 ;

/* CONST '(' expr ')' { $$ = f_new_inst(); $$->code = 'c'; $$->aux = T_INT; $$->a2.i = $3; } */

bgp_path_expr:
   symbol       { $$ = $1; }   
 | '(' term ')' { $$ = $2; }
 ;

bgp_path:
   PO  bgp_path_tail1 PC  { $$ = $2; }
 | '/' bgp_path_tail2 '/' { $$ = $2; }
 ;

bgp_path_tail1:
   NUM bgp_path_tail1 { $$ = cfg_alloc(sizeof(struct f_path_mask)); $$->next = $2; $$->kind = PM_ASN;      $$->val = $1; }
 | '*' bgp_path_tail1 { $$ = cfg_alloc(sizeof(struct f_path_mask)); $$->next = $2; $$->kind = PM_ASTERISK; $$->val  = 0; }
 | '?' bgp_path_tail1 { $$ = cfg_alloc(sizeof(struct f_path_mask)); $$->next = $2; $$->kind = PM_QUESTION; $$->val  = 0; }
 | bgp_path_expr bgp_path_tail1 { $$ = cfg_alloc(sizeof(struct f_path_mask)); $$->next = $2; $$->kind = PM_ASN_EXPR; $$->val = (uintptr_t) $1; }
 |  		      { $$ = NULL; }
 ;

bgp_path_tail2:
   NUM bgp_path_tail2 { $$ = cfg_alloc(sizeof(struct f_path_mask)); $$->next = $2; $$->kind = PM_ASN;      $$->val = $1; }
 | '?' bgp_path_tail2 { $$ = cfg_alloc(sizeof(struct f_path_mask)); $$->next = $2; $$->kind = PM_ASTERISK; $$->val  = 0; }
 | 		      { $$ = NULL; }
 ;

dpair:
   '(' term ',' term ')' {
        if (($2->code == 'c') && ($4->code == 'c'))
          { 
            if (($2->aux != T_INT) || ($4->aux != T_INT))
              cf_error( "Can't operate with value of non-integer type in pair constructor" );
            $$ = f_new_inst(); $$->code = 'c'; $$->aux = T_PAIR;  $$->a2.i = make_pair($2->a2.i, $4->a2.i);
          }
	else
	  { $$ = f_new_inst(); $$->code = P('m', 'p'); $$->a1.p = $2; $$->a2.p = $4; }
    }
 ;

constant:
   NUM    { $$ = f_new_inst(); $$->code = 'c'; $$->aux = T_INT;  $$->a2.i = $1; }
 | TRUE   { $$ = f_new_inst(); $$->code = 'c'; $$->aux = T_BOOL; $$->a2.i = 1;  }
 | FALSE  { $$ = f_new_inst(); $$->code = 'c'; $$->aux = T_BOOL; $$->a2.i = 0;  }
 | TEXT   { $$ = f_new_inst(); $$->code = 'c'; $$->aux = T_STRING; $$->a2.p = $1; }
 | fipa	   { NEW_F_VAL; $$ = f_new_inst(); $$->code = 'C'; $$->a1.p = val; *val = $1; }
 | fprefix_s {NEW_F_VAL; $$ = f_new_inst(); $$->code = 'C'; $$->a1.p = val; *val = $1; }
 | '[' set_items ']' { DBG( "We've got a set here..." ); $$ = f_new_inst(); $$->code = 'c'; $$->aux = T_SET; $$->a2.p = build_tree($2); DBG( "ook\n" ); }
 | '[' fprefix_set ']' { $$ = f_new_inst(); $$->code = 'c'; $$->aux = T_PREFIX_SET;  $$->a2.p = $2; }
 | ENUM	  { $$ = f_new_inst(); $$->code = 'c'; $$->aux = $1 >> 16; $$->a2.i = $1 & 0xffff; }
 | bgp_path { NEW_F_VAL; $$ = f_new_inst(); $$->code = 'C'; val->type = T_PATH_MASK; val->val.path_mask = $1; $$->a1.p = val; }
 ;


/*
 *  Maybe there are no dynamic attributes defined by protocols.
 *  For such cases, we force the dynamic_attr list to contain
 *  at least an invalid token, so it's syntantically correct.
 */
CF_ADDTO(dynamic_attr, INVALID_TOKEN { $$ = NULL; })

rtadot: /* EMPTY, we are not permitted RTA. prefix */
 ;

function_call:
   SYM '(' var_list ')' {
     struct symbol *sym;
     struct f_inst *inst = $3;
     if ($1->class != SYM_FUNCTION)
       cf_error("You can't call something which is not a function. Really.");
     DBG("You are calling function %s\n", $1->name);
     $$ = f_new_inst();
     $$->code = P('c','a');
     $$->a1.p = inst;
     $$->a2.p = $1->def;
     sym = $1->aux2;
     while (sym || inst) {
       if (!sym || !inst)
	 cf_error("Wrong number of arguments for function %s.", $1->name);
       DBG( "You should pass parameter called %s\n", sym->name);
       inst->a1.p = sym;
       sym = sym->aux2;
       inst = inst->next;
     }
   }
 ;

symbol:
   SYM {
     $$ = f_new_inst();
     switch ($1->class) {
       case SYM_NUMBER:
	$$ = f_new_inst();
	$$->code = 'c'; 
	$$->aux = T_INT; 
	$$->a2.i = $1->aux;
	break;
       case SYM_IPA:
	{ NEW_F_VAL; $$ = f_new_inst(); $$->code = 'C'; $$->a1.p = val; val->type = T_IP; val->val.px.ip = * (ip_addr *) ($1->def); }
	break;
       case SYM_VARIABLE | T_BOOL:
       case SYM_VARIABLE | T_INT:
       case SYM_VARIABLE | T_PAIR:
       case SYM_VARIABLE | T_STRING:
       case SYM_VARIABLE | T_IP:
       case SYM_VARIABLE | T_PREFIX:
       case SYM_VARIABLE | T_PREFIX_SET:
       case SYM_VARIABLE | T_SET:
       case SYM_VARIABLE | T_PATH:
       case SYM_VARIABLE | T_PATH_MASK:
       case SYM_VARIABLE | T_CLIST:
	 $$->code = 'C';
	 $$->a1.p = $1->def;
	 break;
       default:
	 cf_error("%s: variable expected.", $1->name );
     }
   }

static_attr:
   FROM    { $$ = f_new_inst(); $$->aux = T_IP;         $$->a2.i = OFFSETOF(struct rta, from);   $$->a1.i = 1; }

 | GW      { $$ = f_new_inst(); $$->aux = T_IP;         $$->a2.i = OFFSETOF(struct rta, gw);     $$->a1.i = 1; }
 | NET     { $$ = f_new_inst(); $$->aux = T_PREFIX;     $$->a2.i = 0x12345678; /* This is actually ok - T_PREFIX is special-cased. */ }
 | PROTO   { $$ = f_new_inst(); $$->aux = T_STRING;     $$->a2.i = 0x12345678; /* T_STRING is also special-cased. */ }
 | SOURCE  { $$ = f_new_inst(); $$->aux = T_ENUM_RTS;   $$->a2.i = OFFSETOF(struct rta, source); }
 | SCOPE   { $$ = f_new_inst(); $$->aux = T_ENUM_SCOPE; $$->a2.i = OFFSETOF(struct rta, scope);  $$->a1.i = 1; }
 | CAST    { $$ = f_new_inst(); $$->aux = T_ENUM_RTC;   $$->a2.i = OFFSETOF(struct rta, cast); }
 | DEST    { $$ = f_new_inst(); $$->aux = T_ENUM_RTD;   $$->a2.i = OFFSETOF(struct rta, dest); }
 ;

term:
   '(' term ')'      { $$ = $2; }
 | term '+' term     { $$ = f_new_inst(); $$->code = '+';        $$->a1.p = $1; $$->a2.p = $3; }
 | term '-' term     { $$ = f_new_inst(); $$->code = '-';        $$->a1.p = $1; $$->a2.p = $3; }
 | term '*' term     { $$ = f_new_inst(); $$->code = '*';        $$->a1.p = $1; $$->a2.p = $3; }
 | term '/' term     { $$ = f_new_inst(); $$->code = '/';        $$->a1.p = $1; $$->a2.p = $3; }
 | term AND term     { $$ = f_new_inst(); $$->code = '&';        $$->a1.p = $1; $$->a2.p = $3; }
 | term OR  term     { $$ = f_new_inst(); $$->code = '|';        $$->a1.p = $1; $$->a2.p = $3; }
 | term '=' term     { $$ = f_new_inst(); $$->code = P('=','='); $$->a1.p = $1; $$->a2.p = $3; }
 | term NEQ term { $$ = f_new_inst(); $$->code = P('!','=');     $$->a1.p = $1; $$->a2.p = $3; }
 | term '<' term     { $$ = f_new_inst(); $$->code = '<';        $$->a1.p = $1; $$->a2.p = $3; }
 | term LEQ term { $$ = f_new_inst(); $$->code = P('<','=');     $$->a1.p = $1; $$->a2.p = $3; }
 | term '>' term     { $$ = f_new_inst(); $$->code = '<';        $$->a1.p = $3; $$->a2.p = $1; }
 | term GEQ term { $$ = f_new_inst(); $$->code = P('<','=');     $$->a1.p = $3; $$->a2.p = $1; }
 | term '~' term     { $$ = f_new_inst(); $$->code = '~';        $$->a1.p = $1; $$->a2.p = $3; }
 | '!' term { $$ = f_new_inst(); $$->code = '!'; $$->a1.p = $2; }
 | DEFINED '(' term ')' { $$ = f_new_inst(); $$->code = P('d','e');  $$->a1.p = $3; }

 | symbol   { $$ = $1; }
 | constant { $$ = $1; }
<<<<<<< HEAD
 | dpair    { $$ = $1; }
=======
 | SYM {
     $$ = f_new_inst();
     switch ($1->class) {
       case SYM_NUMBER:
	$$ = f_new_inst();
	$$->code = 'c'; 
	$$->aux = T_INT; 
	$$->a2.i = $1->aux;
	break;
       case SYM_IPA:
	{ NEW_F_VAL; $$ = f_new_inst(); $$->code = 'C'; $$->a1.p = val; val->type = T_IP; val->val.px.ip = * (ip_addr *) ($1->def); }
	break;
       case SYM_VARIABLE | T_BOOL:
       case SYM_VARIABLE | T_INT:
       case SYM_VARIABLE | T_PAIR:
       case SYM_VARIABLE | T_STRING:
       case SYM_VARIABLE | T_IP:
       case SYM_VARIABLE | T_PREFIX:
       case SYM_VARIABLE | T_PREFIX_SET:
       case SYM_VARIABLE | T_SET:
       case SYM_VARIABLE | T_PATH:
       case SYM_VARIABLE | T_PATH_MASK:
       case SYM_VARIABLE | T_CLIST:
	 $$->code = 'V';
	 $$->a1.p = $1->def;
	 $$->a2.p = $1->name;
	 break;
       default:
	 cf_error("%s: variable expected.", $1->name );
     }
   }
>>>>>>> 99355da1

 | PREFERENCE { $$ = f_new_inst(); $$->code = 'P'; }

 | rtadot static_attr { $$ = $2; $$->code = 'a'; }

 | rtadot dynamic_attr { $$ = $2; $$->code = P('e','a'); }

 | term '.' IP { $$ = f_new_inst(); $$->code = P('c','p'); $$->a1.p = $1; $$->aux = T_IP; }
 | term '.' LEN { $$ = f_new_inst(); $$->code = 'L'; $$->a1.p = $1; }
 | term '.' MASK '(' term ')' { $$ = f_new_inst(); $$->code = P('i','M'); $$->a1.p = $1; $$->a2.p = $5; }

/* Communities */
/* This causes one shift/reduce conflict
 | rtadot dynamic_attr '.' ADD '(' term ')' { }
 | rtadot dynamic_attr '.' DELETE '(' term ')' { }
 | rtadot dynamic_attr '.' CONTAINS '(' term ')' { }
 | rtadot dynamic_attr '.' RESET{ }
*/

 | '+' EMPTY '+' { $$ = f_new_inst(); $$->code = 'E'; $$->aux = T_PATH; }
 | '-' EMPTY '-' { $$ = f_new_inst(); $$->code = 'E'; $$->aux = T_CLIST; }
 | PREPEND '(' term ',' term ')' { $$ = f_new_inst(); $$->code = P('A','p'); $$->a1.p = $3; $$->a2.p = $5; } 
 | ADD '(' term ',' term ')' { $$ = f_new_inst(); $$->code = P('C','a'); $$->a1.p = $3; $$->a2.p = $5; $$->aux = 'a'; } 
 | DELETE '(' term ',' term ')' { $$ = f_new_inst(); $$->code = P('C','a'); $$->a1.p = $3; $$->a2.p = $5; $$->aux = 'd'; }

/* | term '.' LEN { $$->code = P('P','l'); } */

/* function_call is inlined here */
 | SYM '(' var_list ')' {
     struct symbol *sym;
     struct f_inst *inst = $3;
     if ($1->class != SYM_FUNCTION)
       cf_error("You can't call something which is not a function. Really.");
     DBG("You are calling function %s\n", $1->name);
     $$ = f_new_inst();
     $$->code = P('c','a');
     $$->a1.p = inst;
     $$->a2.p = $1->def;
     sym = $1->aux2;
     while (sym || inst) {
       if (!sym || !inst)
	 cf_error("Wrong number of arguments for function %s.", $1->name);
       DBG( "You should pass parameter called %s\n", sym->name);
       inst->a1.p = sym;
       sym = sym->aux2;
       inst = inst->next;
     }
   }
 ;

break_command:
   QUITBIRD { $$ = F_QUITBIRD; }
 | ACCEPT { $$ = F_ACCEPT; }
 | REJECT { $$ = F_REJECT; }
 | ERROR { $$ = F_ERROR; }
 | PRINT { $$ = F_NOP; }
 | PRINTN { $$ = F_NONL; }
 ;

print_one:
   term { $$ = f_new_inst(); $$->code = 'p'; $$->a1.p = $1; $$->a2.p = NULL; }
 ;

print_list: /* EMPTY */ { $$ = NULL; }
 | print_one { $$ = $1; }
 | print_one ',' print_list {
     if ($1) {
       $1->next = $3;
       $$ = $1;
     } else $$ = $3;
   }
 
 ;

var_listn: term { 
     $$ = f_new_inst();
     $$->code = 's';
     $$->a1.p = NULL;
     $$->a2.p = $1;
     $$->next = NULL;
   }
 | term ',' var_listn {
     $$ = f_new_inst();
     $$->code = 's';
     $$->a1.p = NULL;
     $$->a2.p = $1;
     $$->next = $3;
   }
 ;

var_list: /* EMPTY */ { $$ = NULL; }
 | var_listn { $$ = $1; }
 ;

cmd:
   IF term THEN block {
     $$ = f_new_inst();
     $$->code = '?';
     $$->a1.p = $2;
     $$->a2.p = $4;
   }
 | IF term THEN block ELSE block {
     struct f_inst *i = f_new_inst();
     i->code = '?';
     i->a1.p = $2;
     i->a2.p = $4;
     $$ = f_new_inst();
     $$->code = '?';
     $$->a1.p = i;
     $$->a2.p = $6;
   }
 | SYM '=' term ';' {
     $$ = f_new_inst();
     DBG( "Ook, we'll set value\n" );
     if (($1->class & ~T_MASK) != SYM_VARIABLE)
       cf_error( "You may set only variables." );
     $$->code = 's';
     $$->a1.p = $1;
     $$->a2.p = $3;
   }
 | RETURN term ';' {
     $$ = f_new_inst();
     DBG( "Ook, we'll return the value\n" );
     $$->code = 'r';
     $$->a1.p = $2;
   }
 | rtadot dynamic_attr '=' term ';' {
     $$ = $2;
     $$->code = P('e','S');
     $$->a1.p = $4;
   }
 | rtadot static_attr '=' term ';' {
     $$ = $2;
     if (!$$->a1.i)
       cf_error( "This static attribute is read-only.");
     $$->code = P('a','S');
     $$->a1.p = $4;
   }
 | PREFERENCE '=' term ';' {
     $$ = f_new_inst();
     $$->code = P('P','S');
     $$->a1.p = $3;
   } 
 | UNSET '(' rtadot dynamic_attr ')' ';' {
     $$ = $4;
     $$->aux = EAF_TYPE_UNDEF | EAF_TEMP;
     $$->code = P('e','S');
     $$->a1.p = NULL;
   }
 | break_command print_list ';' { $$ = f_new_inst(); $$->code = P('p',','); $$->a1.p = $2; $$->a2.i = $1; }
 | function_call ';' { $$ = $1; }
 | CASE term '{' switch_body '}' {
      $$ = f_new_inst();
      $$->code = P('S','W');
      $$->a1.p = $2;
      $$->a2.p = build_tree( $4 );
   }


 | rtadot dynamic_attr '.' EMPTY ';' 
  { struct f_inst *i = f_new_inst(); i->code = 'E'; i->aux = T_CLIST; $$ = $2; $$->code = P('e','S'); $$->a1.p = i; }
 | rtadot dynamic_attr '.' PREPEND '(' term ')' ';'   { $$ = f_generate_complex( P('A','p'), 'x', $2, $6 ); }
 | rtadot dynamic_attr '.' ADD '(' term ')' ';'       { $$ = f_generate_complex( P('C','a'), 'a', $2, $6 ); } 
 | rtadot dynamic_attr '.' DELETE '(' term ')' ';'    { $$ = f_generate_complex( P('C','a'), 'd', $2, $6 ); } 
 ;

CF_END<|MERGE_RESOLUTION|>--- conflicted
+++ resolved
@@ -374,72 +374,6 @@
 
 symbol:
    SYM {
-     $$ = f_new_inst();
-     switch ($1->class) {
-       case SYM_NUMBER:
-	$$ = f_new_inst();
-	$$->code = 'c'; 
-	$$->aux = T_INT; 
-	$$->a2.i = $1->aux;
-	break;
-       case SYM_IPA:
-	{ NEW_F_VAL; $$ = f_new_inst(); $$->code = 'C'; $$->a1.p = val; val->type = T_IP; val->val.px.ip = * (ip_addr *) ($1->def); }
-	break;
-       case SYM_VARIABLE | T_BOOL:
-       case SYM_VARIABLE | T_INT:
-       case SYM_VARIABLE | T_PAIR:
-       case SYM_VARIABLE | T_STRING:
-       case SYM_VARIABLE | T_IP:
-       case SYM_VARIABLE | T_PREFIX:
-       case SYM_VARIABLE | T_PREFIX_SET:
-       case SYM_VARIABLE | T_SET:
-       case SYM_VARIABLE | T_PATH:
-       case SYM_VARIABLE | T_PATH_MASK:
-       case SYM_VARIABLE | T_CLIST:
-	 $$->code = 'C';
-	 $$->a1.p = $1->def;
-	 break;
-       default:
-	 cf_error("%s: variable expected.", $1->name );
-     }
-   }
-
-static_attr:
-   FROM    { $$ = f_new_inst(); $$->aux = T_IP;         $$->a2.i = OFFSETOF(struct rta, from);   $$->a1.i = 1; }
-
- | GW      { $$ = f_new_inst(); $$->aux = T_IP;         $$->a2.i = OFFSETOF(struct rta, gw);     $$->a1.i = 1; }
- | NET     { $$ = f_new_inst(); $$->aux = T_PREFIX;     $$->a2.i = 0x12345678; /* This is actually ok - T_PREFIX is special-cased. */ }
- | PROTO   { $$ = f_new_inst(); $$->aux = T_STRING;     $$->a2.i = 0x12345678; /* T_STRING is also special-cased. */ }
- | SOURCE  { $$ = f_new_inst(); $$->aux = T_ENUM_RTS;   $$->a2.i = OFFSETOF(struct rta, source); }
- | SCOPE   { $$ = f_new_inst(); $$->aux = T_ENUM_SCOPE; $$->a2.i = OFFSETOF(struct rta, scope);  $$->a1.i = 1; }
- | CAST    { $$ = f_new_inst(); $$->aux = T_ENUM_RTC;   $$->a2.i = OFFSETOF(struct rta, cast); }
- | DEST    { $$ = f_new_inst(); $$->aux = T_ENUM_RTD;   $$->a2.i = OFFSETOF(struct rta, dest); }
- ;
-
-term:
-   '(' term ')'      { $$ = $2; }
- | term '+' term     { $$ = f_new_inst(); $$->code = '+';        $$->a1.p = $1; $$->a2.p = $3; }
- | term '-' term     { $$ = f_new_inst(); $$->code = '-';        $$->a1.p = $1; $$->a2.p = $3; }
- | term '*' term     { $$ = f_new_inst(); $$->code = '*';        $$->a1.p = $1; $$->a2.p = $3; }
- | term '/' term     { $$ = f_new_inst(); $$->code = '/';        $$->a1.p = $1; $$->a2.p = $3; }
- | term AND term     { $$ = f_new_inst(); $$->code = '&';        $$->a1.p = $1; $$->a2.p = $3; }
- | term OR  term     { $$ = f_new_inst(); $$->code = '|';        $$->a1.p = $1; $$->a2.p = $3; }
- | term '=' term     { $$ = f_new_inst(); $$->code = P('=','='); $$->a1.p = $1; $$->a2.p = $3; }
- | term NEQ term { $$ = f_new_inst(); $$->code = P('!','=');     $$->a1.p = $1; $$->a2.p = $3; }
- | term '<' term     { $$ = f_new_inst(); $$->code = '<';        $$->a1.p = $1; $$->a2.p = $3; }
- | term LEQ term { $$ = f_new_inst(); $$->code = P('<','=');     $$->a1.p = $1; $$->a2.p = $3; }
- | term '>' term     { $$ = f_new_inst(); $$->code = '<';        $$->a1.p = $3; $$->a2.p = $1; }
- | term GEQ term { $$ = f_new_inst(); $$->code = P('<','=');     $$->a1.p = $3; $$->a2.p = $1; }
- | term '~' term     { $$ = f_new_inst(); $$->code = '~';        $$->a1.p = $1; $$->a2.p = $3; }
- | '!' term { $$ = f_new_inst(); $$->code = '!'; $$->a1.p = $2; }
- | DEFINED '(' term ')' { $$ = f_new_inst(); $$->code = P('d','e');  $$->a1.p = $3; }
-
- | symbol   { $$ = $1; }
- | constant { $$ = $1; }
-<<<<<<< HEAD
- | dpair    { $$ = $1; }
-=======
- | SYM {
      $$ = f_new_inst();
      switch ($1->class) {
        case SYM_NUMBER:
@@ -470,7 +404,40 @@
 	 cf_error("%s: variable expected.", $1->name );
      }
    }
->>>>>>> 99355da1
+
+static_attr:
+   FROM    { $$ = f_new_inst(); $$->aux = T_IP;         $$->a2.i = OFFSETOF(struct rta, from);   $$->a1.i = 1; }
+
+ | GW      { $$ = f_new_inst(); $$->aux = T_IP;         $$->a2.i = OFFSETOF(struct rta, gw);     $$->a1.i = 1; }
+ | NET     { $$ = f_new_inst(); $$->aux = T_PREFIX;     $$->a2.i = 0x12345678; /* This is actually ok - T_PREFIX is special-cased. */ }
+ | PROTO   { $$ = f_new_inst(); $$->aux = T_STRING;     $$->a2.i = 0x12345678; /* T_STRING is also special-cased. */ }
+ | SOURCE  { $$ = f_new_inst(); $$->aux = T_ENUM_RTS;   $$->a2.i = OFFSETOF(struct rta, source); }
+ | SCOPE   { $$ = f_new_inst(); $$->aux = T_ENUM_SCOPE; $$->a2.i = OFFSETOF(struct rta, scope);  $$->a1.i = 1; }
+ | CAST    { $$ = f_new_inst(); $$->aux = T_ENUM_RTC;   $$->a2.i = OFFSETOF(struct rta, cast); }
+ | DEST    { $$ = f_new_inst(); $$->aux = T_ENUM_RTD;   $$->a2.i = OFFSETOF(struct rta, dest); }
+ ;
+
+term:
+   '(' term ')'      { $$ = $2; }
+ | term '+' term     { $$ = f_new_inst(); $$->code = '+';        $$->a1.p = $1; $$->a2.p = $3; }
+ | term '-' term     { $$ = f_new_inst(); $$->code = '-';        $$->a1.p = $1; $$->a2.p = $3; }
+ | term '*' term     { $$ = f_new_inst(); $$->code = '*';        $$->a1.p = $1; $$->a2.p = $3; }
+ | term '/' term     { $$ = f_new_inst(); $$->code = '/';        $$->a1.p = $1; $$->a2.p = $3; }
+ | term AND term     { $$ = f_new_inst(); $$->code = '&';        $$->a1.p = $1; $$->a2.p = $3; }
+ | term OR  term     { $$ = f_new_inst(); $$->code = '|';        $$->a1.p = $1; $$->a2.p = $3; }
+ | term '=' term     { $$ = f_new_inst(); $$->code = P('=','='); $$->a1.p = $1; $$->a2.p = $3; }
+ | term NEQ term { $$ = f_new_inst(); $$->code = P('!','=');     $$->a1.p = $1; $$->a2.p = $3; }
+ | term '<' term     { $$ = f_new_inst(); $$->code = '<';        $$->a1.p = $1; $$->a2.p = $3; }
+ | term LEQ term { $$ = f_new_inst(); $$->code = P('<','=');     $$->a1.p = $1; $$->a2.p = $3; }
+ | term '>' term     { $$ = f_new_inst(); $$->code = '<';        $$->a1.p = $3; $$->a2.p = $1; }
+ | term GEQ term { $$ = f_new_inst(); $$->code = P('<','=');     $$->a1.p = $3; $$->a2.p = $1; }
+ | term '~' term     { $$ = f_new_inst(); $$->code = '~';        $$->a1.p = $1; $$->a2.p = $3; }
+ | '!' term { $$ = f_new_inst(); $$->code = '!'; $$->a1.p = $2; }
+ | DEFINED '(' term ')' { $$ = f_new_inst(); $$->code = P('d','e');  $$->a1.p = $3; }
+
+ | symbol   { $$ = $1; }
+ | constant { $$ = $1; }
+ | dpair    { $$ = $1; }
 
  | PREFERENCE { $$ = f_new_inst(); $$->code = 'P'; }
 
