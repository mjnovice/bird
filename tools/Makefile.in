--- conflicted
+++ resolved
@@ -67,12 +67,8 @@
 
 install: all
 	$(INSTALL) -d $(DESTDIR)/$(sbindir) $(DESTDIR)/$(sysconfdir) $(DESTDIR)/@runtimedir@
-<<<<<<< HEAD
 	$(INSTALL_PROGRAM) -s $(exedir)/bird $(DESTDIR)/$(sbindir)/bird
-=======
-	$(INSTALL_PROGRAM) -s $(exedir)/bird $(DESTDIR)/$(sbindir)/bird@SUFFIX@
-	$(INSTALL_PROGRAM) -s $(exedir)/birdcl $(DESTDIR)/$(sbindir)/birdcl@SUFFIX@
->>>>>>> 568d9c9f
+	$(INSTALL_PROGRAM) -s $(exedir)/birdcl $(DESTDIR)/$(sbindir)/birdcl
 	if test -n "@CLIENT@" ; then								\
 		$(INSTALL_PROGRAM) -s $(exedir)/birdc $(DESTDIR)/$(sbindir)/birdc ;		\
 	fi
